--- conflicted
+++ resolved
@@ -15,13 +15,10 @@
 public class ExplodingKittensForwardModel extends ForwardModel {
 
     private Stack<IAction> actionStack = new Stack<>();
-<<<<<<< HEAD
-=======
 
     public void setup(AbstractGameState firstState) {
 
     }
->>>>>>> 16eb9da3
 
     @Override
     public void next(AbstractGameState gameState, IAction action) {
