--- conflicted
+++ resolved
@@ -1,35 +1,20 @@
 package games.pandemic;
 
 import core.interfaces.IGamePhase;
-<<<<<<< HEAD
 import core.components.*;
 import core.observations.VectorObservation;
-=======
-import core.AbstractForwardModel;
-import core.actions.*;
-import core.components.*;
->>>>>>> 5afafa82
 import core.properties.*;
 import core.AbstractGameState;
 import core.components.Area;
 import core.AbstractGameParameters;
 import core.interfaces.IObservation;
-<<<<<<< HEAD
 import utilities.Hash;
 import utilities.Utils;
-=======
-import games.pandemic.actions.*;
->>>>>>> 5afafa82
 
 import java.util.*;
 
 import static games.pandemic.PandemicConstants.*;
 import static core.CoreConstants.*;
-<<<<<<< HEAD
-=======
-import static utilities.Utils.generatePermutations;
-import static utilities.Utils.indexOf;
->>>>>>> 5afafa82
 
 
 public class PandemicGameState extends AbstractGameState implements IObservation {
@@ -64,27 +49,11 @@
         }
         allComponents.putComponent(tempDeck);
         allComponents.putComponent(world);
-<<<<<<< HEAD
-=======
-    }
-
-    /**
-     * Constructor. Calls super with objects corresponding to this game and loads the data for the game.
-     * @param pp - Game parameters.
-     * @param model - forward model.
-     * @param nPlayers - number of players.
-     */
-    public PandemicGameState(AbstractGameParameters pp, AbstractForwardModel model, int nPlayers) {
-        super(pp, model, new PandemicTurnOrder(nPlayers, ((PandemicParameters)pp).n_actions_per_turn));
-        data = new PandemicData();
-        data.load(((PandemicParameters)gameParameters).getDataPath());
->>>>>>> 5afafa82
     }
 
     /**
      * Retrieves an observation specific to the given player from this game state object. Components which are not
      * observed by the player are removed, the rest are copied.
-     * @param player - player observing this game state.
      * @return - IObservation, the observation for this player.
      */
     @Override
@@ -97,7 +66,6 @@
      * @return - List of AbstractAction objects.
      */
     @Override
-<<<<<<< HEAD
     public double[] getDistanceFeatures(int playerId) {
         // Win if all disease counters >= 1
         // Lose if player deck is empty
@@ -135,366 +103,14 @@
             int id = i;
             terminals.put(new HashMap<Integer, Double>() {{ put(id, 0.0); }}, Utils.GameResult.GAME_LOSE);
             i++;
-=======
-    public List<AbstractAction> computeAvailableActions() {
-        if (((PandemicTurnOrder) turnOrder).reactionsFinished()) {
-            gamePhase = DefaultGamePhase.Main;
-        }
-        if (gamePhase == PandemicGamePhase.DiscardReaction)
-            return getDiscardActions();
-        else if (gamePhase == PandemicGamePhase.RPReaction)
-            return getRPactions();
-        else if (gamePhase == DefaultGamePhase.PlayerReaction)
-            return getEventActions();
-        else return getPlayerActions();
-    }
-
-    /**
-     * Calculates regular player actions.
-     * @return - ArrayList, various action types (unique).
-     */
-    private List<AbstractAction> getPlayerActions() {
-        PandemicParameters pp = (PandemicParameters) this.gameParameters;
-
-        // get player's hand, role card, role string, player location name and player location BoardNode
-        Deck<Card> playerHand = ((Deck<Card>)getComponentActingPlayer(playerHandHash));
-        String roleString = getPlayerRoleActingPlayer();
-        PropertyString playerLocationName = (PropertyString) getComponentActingPlayer(playerCardHash)
-                .getProperty(playerLocationHash);
-        BoardNode playerLocationNode = world.getNodeByProperty(nameHash, playerLocationName);
-        int activePlayer = turnOrder.getCurrentPlayer(this);
-
-        // Create a list for possible actions, including first move actions
-        Set<AbstractAction> actions = new HashSet<>(getMoveActions(activePlayer, playerHand));
-
-        // Build research station, discard card corresponding to current player location to build one, if not already there.
-        if (!((PropertyBoolean) playerLocationNode.getProperty(researchStationHash)).value
-                && ! roleString.equals("Operations Expert")) {
-            int card_in_hand = -1;
-            for (int idx = 0; idx < playerHand.getSize(); idx++) {
-                Card card = playerHand.getComponents().get(idx);
-                Property cardName = card.getProperty(nameHash);
-                if (cardName.equals(playerLocationName)) {
-                    card_in_hand = idx;
-                    break;
-                }
-            }
-            if (card_in_hand != -1) {
-                actions.addAll(getResearchStationActions(playerLocationName.value, playerHand.getComponents().get(card_in_hand), card_in_hand));
-            }
-        }
-
-        // Treat disease
-        PropertyIntArray cityInfections = (PropertyIntArray)playerLocationNode.getProperty(infectionHash);
-        for (int i = 0; i < cityInfections.getValues().length; i++){
-            if (cityInfections.getValues()[i] > 0){
-                boolean treatAll = false;
-                if (roleString.equals("Medic")) treatAll = true;
-
-                actions.add(new TreatDisease(pp.n_initial_disease_cubes, colors[i], playerLocationName.value, treatAll));
-            }
-        }
-
-        // Share knowledge, give or take card, player can only have 7 cards
-        // Both players have to be at the same city
-        List<Integer> players = ((PropertyIntArrayList)playerLocationNode.getProperty(playersHash)).getValues();
-        for (int i : players) {
-            if (i != activePlayer) {
-                Deck<Card> otherDeck = (Deck<Card>) getComponent(playerHandHash, i);
-                String otherRoleString = getPlayerRole(i);
-
-                // Give card
-                for (int j = 0; j < playerHand.getSize(); j++) {
-                    Card card = playerHand.getComponents().get(j);
-                    // Researcher can give any card, others only the card that matches the city name
-                    if (roleString.equals("Researcher") || (card.getProperty(nameHash)).equals(playerLocationName)) {
-                        actions.add(new DrawCard(playerHand.getComponentID(), otherDeck.getComponentID(), j));
-                    }
-                }
-
-                // Take card
-                // Can take any card from the researcher or the card that matches the city if the player is in that city
-                for (int j = 0; j < otherDeck.getSize(); j++) {
-                    Card card = otherDeck.getComponents().get(j);
-                    if (otherRoleString.equals("Researcher") || (card.getProperty(nameHash)).equals(playerLocationName)) {
-                        actions.add(new DrawCard(otherDeck.getComponentID(), playerHand.getComponentID(), j));
-                    }
-                }
-            }
-        }
-
-        // Discover a cure, cards of the same colour at a research station
-        ArrayList<Card>[] colorCounter = new ArrayList[colors.length];
-        for (Card card: playerHand.getComponents()){
-            Property p  = card.getProperty(colorHash);
-            if (p != null){
-                // Only city cards have colours, events don't
-                String color = ((PropertyColor)p).valueStr;
-                int idx = indexOf(colors, color);
-                if (colorCounter[idx] == null)
-                    colorCounter[idx] = new ArrayList<>();
-                colorCounter[idx].add(card);
-            }
-        }
-        for (int i = 0 ; i < colorCounter.length; i++){
-            if (colorCounter[i] != null){
-                if (roleString.equals("Scientist") && colorCounter[i].size() >= pp.n_cards_for_cure_reduced){
-                    actions.add(new CureDisease(colors[i], colorCounter[i]));
-                } else if (colorCounter[i].size() >= pp.n_cards_for_cure){
-                    actions.add(new CureDisease(colors[i], colorCounter[i]));
-                }
-            }
-        }
-
-        // Special role actions
-        actions.addAll(getSpecialRoleActions(roleString, playerHand, playerLocationName.value));
-
-        // Event actions
-        actions.addAll(getEventActions());
-        actions.remove(new DoNothing());  // Players can't just do nothing in main game phase
-
-        // Done!
-        return new ArrayList<>(actions);
-    }
-
-    /**
-     * Calculate all special actions that can be performed by different player roles. Not included those that can
-     * execute the same actions as other players but with different parameters.
-     * @param role - role of player
-     * @param playerHand - cards in hand for the player
-     * @param playerLocation - current location of player
-     * @return - list of actions for the player role.
-     */
-    private List<AbstractAction> getSpecialRoleActions(String role, Deck<Card> playerHand, String playerLocation) {
-        ArrayList<AbstractAction> actions = new ArrayList<>();
-        int playerIdx = turnOrder.getCurrentPlayer(this);
-
-        switch (role) {
-            // Operations expert special actions
-            case "Operations Expert":
-                if (!(researchStationLocations.contains(playerLocation))) {
-                    actions.addAll(getResearchStationActions(playerLocation, null, -1));
-                } else {
-                    // List all the other nodes with combination of all the city cards in hand
-                    for (BoardNode bn : this.world.getBoardNodes()) {
-                        for (int c = 0; c < playerHand.getSize(); c++) {
-                            if (playerHand.getComponents().get(c).getProperty(colorHash) != null) {
-                                actions.add(new MovePlayerWithCard(playerIdx, ((PropertyString) bn.getProperty(nameHash)).value, c));
-                            }
-                        }
-                    }
-                }
-                break;
-            // Dispatcher special actions
-            case "Dispatcher":
-                // Move any pawn, if its owner agrees, to any city containing another pawn.
-                String[] locations = new String[turnOrder.nPlayers()];
-                for (int i = 0; i < turnOrder.nPlayers(); i++) {
-                    locations[i] = ((PropertyString) getComponent(playerCardHash, i)
-                            .getProperty(playerLocationHash)).value;
-                }
-                for (int j = 0; j < turnOrder.nPlayers(); j++) {
-                    for (int i = 0; i < turnOrder.nPlayers(); i++) {
-                        if (i != j) {
-                            actions.add(new MovePlayer(i, locations[j]));
-                        }
-                    }
-                }
-
-                // Move another player’s pawn, if its owner agrees, as if it were his own.
-                for (int i = 0; i < turnOrder.nPlayers(); i++) {
-                    if (i != playerIdx) {
-                        actions.addAll(getMoveActions(i, playerHand));
-                    }
-                }
-                break;
-            // Contingency Planner special actions
-            case "Contingency Planner":
-                Deck<Card> plannerDeck = (Deck<Card>) getComponent(plannerDeckHash);
-                if (plannerDeck.getSize() == 0) {
-                    // then can pick up an event card
-                    Deck<Card> infectionDiscardDeck = (Deck<Card>) getComponent(infectionDiscardHash);
-                    List<Card> infDiscard = infectionDiscardDeck.getComponents();
-                    for (int i = 0; i < infDiscard.size(); i++) {
-                        Card card = infDiscard.get(i);
-                        if (card.getProperty(colorHash) != null) {
-                            actions.add(new DrawCard(infectionDiscardDeck.getComponentID(), plannerDeck.getComponentID(), i));
-                        }
-                    }
-                }
-                break;
-        }
-        return actions;
-    }
-
-    /**
-     * Calculates AddResearchStation* actions.
-     * @param playerLocation - current location of player
-     * @param card - card that is used to play this action, will be discarded. Ignored if null.
-     * @param cardIdx - index of card used to play this action (from player hand).
-     * @return - list of AddResearchStation* actions
-     */
-    private List<AbstractAction> getResearchStationActions(String playerLocation, Card card, int cardIdx) {
-        Set<AbstractAction> actions = new HashSet<>();
-        Counter rStationCounter = (Counter) getComponent(researchStationHash);
-
-        // Check if any research station tokens left
-        if (rStationCounter.getValue() == 0) {
-            // If all research stations are used, then take one from board
-            for (String station : researchStationLocations) {
-                if (card == null) actions.add(new AddResearchStationFrom(station, playerLocation));
-                else actions.add(new AddResearchStationWithCardFrom(station, playerLocation, cardIdx));
-            }
-        } else {
-            // Otherwise can just build here
-            if (card == null) actions.add(new AddResearchStation(playerLocation));
-            else actions.add(new AddResearchStationWithCard(playerLocation, cardIdx));
-        }
-        return new ArrayList<>(actions);
-    }
-
-    /**
-     * Calculates all movement actions (drive/ferry, charter flight, direct flight, shuttle flight).
-     * @param playerId - player to calculate movement for
-     * @param playerHand - deck of cards to be used for movement
-     * @return all movement actions
-     */
-    private List<AbstractAction> getMoveActions(int playerId, Deck<Card> playerHand){
-        Set<AbstractAction> actions = new HashSet<>();
-
-        PropertyString playerLocationProperty = (PropertyString) getComponent(playerCardHash, playerId)
-                .getProperty(playerLocationHash);
-        String playerLocationName = playerLocationProperty.value;
-        BoardNode playerLocationNode = world.getNodeByProperty(nameHash, playerLocationProperty);
-        HashSet<BoardNode> neighbours = playerLocationNode.getNeighbours();
-
-        // Drive / Ferry add actions for travelling to immediate cities
-        for (BoardNode otherCity : neighbours){
-            actions.add(new MovePlayer(playerId, ((PropertyString)otherCity.getProperty(nameHash)).value));
-        }
-
-        // Iterate over all the cities in the world
-        for (BoardNode bn: this.world.getBoardNodes()) {
-            String destination = ((PropertyString) bn.getProperty(nameHash)).value;
-
-            if (!neighbours.contains(bn)) {  // Ignore neighbours, already covered in Drive/Ferry actions
-                for (int c = 0; c < playerHand.getSize(); c++){
-                    Card card = playerHand.getComponents().get(c);
-
-                    //  Check if card has country to determine if it is city card or not
-                    if ((card.getProperty(countryHash)) != null){
-                        String cardCity = ((PropertyString)card.getProperty(nameHash)).value;
-                        if (playerLocationName.equals(cardCity)){
-                            // Charter flight, discard card that matches your city and travel to any city
-                            // Only add the ones that are different from the current location
-                            if (!destination.equals(playerLocationName)) {
-                                actions.add(new MovePlayerWithCard(playerId, destination, c));
-                            }
-                        } else if (destination.equals(cardCity)) {
-                            // Direct Flight, discard city card and travel to that city
-                            actions.add(new MovePlayerWithCard(playerId, cardCity, c));
-                        }
-                    }
-                }
-            }
-        }
-
-        // Shuttle flight, move from city with research station to any other research station
-        // If current city has research station, add every city that has research stations
-        if (((PropertyBoolean)playerLocationNode.getProperty(researchStationHash)).value) {
-            for (String station: researchStationLocations){
-                actions.add(new MovePlayer(playerId, station));
-            }
-        }
-
-        return new ArrayList<>(actions);
-    }
-
-    /**
-     * Calculates discard card actions for current player.
-     * @return - ArrayList, DrawCard actions (from their hand to the player discard deck).
-     */
-    private List<AbstractAction> getDiscardActions() {
-        Deck<Card> playerDeck = (Deck<Card>) getComponentActingPlayer(playerHandHash);
-        Deck<Card> playerDiscardDeck = (Deck<Card>) getComponent(playerDeckDiscardHash);
-
-        Set<AbstractAction> acts = new HashSet<>();  // Only discard card actions available
-        for (int i = 0; i < playerDeck.getSize(); i++) {
-            acts.add(new DrawCard(playerDeck.getComponentID(), playerDiscardDeck.getComponentID(), i));  // adding card i from player deck to player discard deck
-        }
-        return new ArrayList<>(acts);
-    }
-
-    /**
-     * Calculates actions restricted to removing infection discarded cards (or do nothing) for current player.
-     * @return - ArrayList, RemoveCardWithCard actions + DoNothing.
-     */
-    private List<AbstractAction> getRPactions() {
-        Set<AbstractAction> acts = new HashSet<>();
-        acts.add(new DoNothing());
-
-        Deck<Card> infectionDiscard = (Deck<Card>) getComponent(infectionDiscardHash);
-        Deck<Card> playerDiscardDeck = (Deck<Card>) getComponent(playerDeckDiscardHash);
-        int nInfectDiscards = infectionDiscard.getSize();
-        Deck<Card> ph = (Deck<Card>) getComponentActingPlayer(playerHandHash);
-        int nCards = ph.getSize();
-        for (int cp = 0; cp < nCards; cp++) {
-            Card card = ph.getComponents().get(cp);
-            if (((PropertyString)card.getProperty(nameHash)).value.equals("Resilient Population")) {
-                for (int idx = 0; idx < nInfectDiscards; idx++) {
-                    acts.add(new RemoveComponentFromDeck<Card>(ph.getComponentID(), playerDiscardDeck.getComponentID(), cp, infectionDiscard.getComponentID(), idx));
-                }
-                break;
-            }
->>>>>>> 5afafa82
         }
         return terminals;
     }
 
-<<<<<<< HEAD
     @Override
     public double getScore(int playerId) {
         // TODO: Martin's heuristic.
         return 0;
-=======
-    /**
-     * Calculates all event actions available for the given player.
-     * @return - list of all actions available based on event cards owned by the player.
-     */
-    private List<AbstractAction> getEventActions() {
-        PandemicParameters pp = (PandemicParameters) this.gameParameters;
-        Deck<Card> playerHand = (Deck<Card>) getComponentActingPlayer(playerHandHash);
-        Deck<Card> playerDiscard = (Deck<Card>) getComponent(playerDeckDiscardHash);
-        int fromDeck = playerHand.getComponentID();
-        int toDeck = playerDiscard.getComponentID();
-
-        Set<AbstractAction> actions = new HashSet<>();
-        actions.add(new DoNothing());  // Can always do nothing
-
-        for (Card card: playerHand.getComponents()){
-            Property p  = card.getProperty(colorHash);
-            if (p == null){
-                // Event cards don't have colour
-                int cardIdx = playerHand.getComponents().indexOf(card);
-                actions.addAll(actionsFromEventCard(card, pp, fromDeck, toDeck, cardIdx));
-            }
-        }
-
-        // Contingency planner gets also special deck card
-        Card playerCard = ((Card) getComponentActingPlayer(playerCardHash));
-        String roleString = ((PropertyString)playerCard.getProperty(nameHash)).value;
-        if (roleString.equals("Contingency Planner")){
-            Deck<Card> plannerDeck = (Deck<Card>) getComponent(plannerDeckHash);
-            if (plannerDeck.getSize() > 0){
-                // then can pick up an event card
-                Card card = plannerDeck.peek();
-                int cardIdx = playerHand.getComponents().indexOf(card);
-                actions.addAll(actionsFromEventCard(card, pp, fromDeck, toDeck, cardIdx));
-            }
-        }
-
-        return new ArrayList<>(actions);
->>>>>>> 5afafa82
     }
 
     /**
@@ -502,85 +118,12 @@
      * @param pp - Game parameters.
      * @param nPlayers - number of players.
      */
-<<<<<<< HEAD
     public PandemicGameState(AbstractGameParameters pp, int nPlayers) {
         super(pp, new PandemicTurnOrder(nPlayers, ((PandemicParameters)pp).n_actions_per_turn));
         data = new PandemicData();
         data.load(((PandemicParameters)gameParameters).getDataPath());
     }
 
-=======
-    private List<AbstractAction> actionsFromEventCard(Card card, PandemicParameters pp, int deckFrom, int deckTo, int cardIdx){
-        Set<AbstractAction> actions = new HashSet<>();
-        String cardString = ((PropertyString)card.getProperty(nameHash)).value;
-
-        switch (cardString) {
-            case "Airlift":
-//                System.out.println("Airlift");
-//            System.out.println("Move any 1 pawn to any city. Get permission before moving another player's pawn.");
-                for (BoardNode bn: world.getBoardNodes()) {
-                    String cityName = ((PropertyString) bn.getProperty(nameHash)).value;
-                    for (int i = 0; i < turnOrder.nPlayers(); i++) {
-                        // Check if player is already there
-                        String pLocation = ((PropertyString) getComponent(playerCardHash, i).getProperty(playerLocationHash)).value;
-                        if (pLocation.equals(cityName)) continue;
-                        actions.add(new MovePlayerWithCard(i, cityName, cardIdx));
-                    }
-                }
-
-                Deck<Card> infDeck = (Deck<Card>) getComponent(infectionDiscardHash);
-                Deck<Card> discardDeck = (Deck<Card>) getComponent(playerDeckDiscardHash);
-
-                for (int i = 0; i < infDeck.getSize(); i++){
-                    actions.add(new DrawCard(infDeck.getComponentID(), discardDeck.getComponentID(), i));
-                }
-                break;
-            case "Government Grant":
-                // "Add 1 research station to any city (no City card needed)."
-                for (BoardNode bn: world.getBoardNodes()) {
-                    if (!((PropertyBoolean) bn.getProperty(researchStationHash)).value) {
-                        String cityName = ((PropertyString) bn.getProperty(nameHash)).value;
-                        actions.addAll(getResearchStationActions(cityName, card, cardIdx));
-                    }
-                }
-                break;
-            case "One quiet night":
-//                System.out.println("One quiet night");
-//            System.out.println("Skip the next Infect Cities step (do not flip over any Infection cards).");
-                actions.add(new QuietNight(card));
-                break;
-            case "Forecast":
-//                System.out.println("Forecast");
-//            System.out.println("Draw, look at, and rearrange the top 6 cards of the Infection Deck. Put them back on top.");
-                // Generate all permutations. Each one is a potential action.
-                Deck<Card> infectionDeck = (Deck<Card>) getComponent(infectionHash);
-                int nInfectCards = infectionDeck.getSize();
-                int n = Math.min(nInfectCards, pp.n_forecast_cards);
-                ArrayList<int[]> permutations = new ArrayList<>();
-                int[] order = new int[n];
-                for (int i = 0; i < n; i++) {
-                    order[i] = i;
-                }
-                generatePermutations(n, order, permutations);
-                for (int[] perm: permutations) {
-                    actions.add(new RearrangeDeckOfCards(deckFrom, deckTo, cardIdx, infectionDeck.getComponentID(), perm));
-                }
-                break;
-        }
-
-        return new ArrayList<>(actions);
-    }
-
-    /**
-     * Informs turn order of a need to move to the next player and performs any beginning of round setup.
-     */
-    void nextPlayer() {
-        turnOrder.endPlayerTurn(this);
-        nCardsDrawn = 0;
-        gamePhase = DefaultGamePhase.Main;
-    }
-
->>>>>>> 5afafa82
     // Getters & setters
     public Component getComponent(int componentId, int playerId) {
         return areas.get(playerId).getComponent(componentId);
@@ -625,20 +168,7 @@
     }
     public String getPlayerRoleActingPlayer() {
         return getPlayerRole(turnOrder.getCurrentPlayer(this));
-<<<<<<< HEAD
-=======
-    }
-    public String getPlayerRole(int i) {
-        Card playerCard = ((Card) getComponent(playerCardHash, i));
-        return ((PropertyString) playerCard.getProperty(nameHash)).value;
-    }
-    public GraphBoard getWorld() {
-        return world;
-    }
-    /*
-    public AbstractGameState createNewGameState() {
-        return new PandemicGameState((PandemicParameters) this.gameParameters);
->>>>>>> 5afafa82
+
     }
     public String getPlayerRole(int i) {
         Card playerCard = ((Card) getComponent(playerCardHash, i));
@@ -676,11 +206,4 @@
 
         return gs;
     }
-
-    /*
-    public AbstractGameState createNewGameState() {
-        return new PandemicGameState((PandemicParameters) this.gameParameters);
-    }
-     */
-
 }