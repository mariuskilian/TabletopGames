--- conflicted
+++ resolved
@@ -34,7 +34,6 @@
     }
 
     /**
-<<<<<<< HEAD
      * Clears the collection of components.
      */
     public void clear() {
@@ -42,8 +41,6 @@
     }
 
     /**
-=======
->>>>>>> 5afafa82
      * Retrieve the collection of components in this area.
      * @return - HashMap, components mapped to their IDs
      */
@@ -59,31 +56,6 @@
     public Component getComponent(Integer key) {
         return this.components.get(key);
     }
-<<<<<<< HEAD
-
-    /**
-     * Adds a component to the collection.
-     * @param key - key for the component.
-     * @param component - component to add to the collection.
-     */
-    public void putComponent(Integer key, Component component) {
-        this.components.put(key, component);
-    }
-
-    /**
-     * Adds a component to the collection, using its own component ID as the key in the map.
-     * @param component - component to add to the collection.
-     */
-    public void putComponent(Component component) {
-        this.components.put(component.getComponentID(), component);
-        if (component instanceof Deck) {
-            putComponents(((Deck) component).getComponents());
-        }
-    }
-
-    public void putComponents(List<? extends Component> components) {
-        for (Component c: components) {
-=======
 
     /**
      * Adds a component to the collection.
@@ -121,17 +93,10 @@
     public void putComponents(Deck<T> deck) {
         this.components.put(deck.getComponentID(), deck);
         for (Component c: deck.getComponents()) {
->>>>>>> 5afafa82
             putComponent(c);
         }
     }
 
-<<<<<<< HEAD
-    public void putComponents(Area<T> area) {
-        for (Component c: area.components.values()) {
-            putComponent(c);
-        }
-=======
     /**
      * Adds all components in an area to the collection, using their own component IDs as the keys in the map.
      * @param area - area to add to the collection.
@@ -142,12 +107,4 @@
             putComponent(c);
         }
     }
-
-    /**
-     * Clears all components in this area.
-     */
-    public void clear() {
-        this.components.clear();
->>>>>>> 5afafa82
-    }
 }