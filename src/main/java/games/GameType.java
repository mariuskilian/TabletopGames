--- conflicted
+++ resolved
@@ -1,7 +1,6 @@
 package games;
 
 import core.*;
-import core.interfaces.IGameAttribute;
 import games.coltexpress.ColtExpressForwardModel;
 import games.coltexpress.ColtExpressGameState;
 import games.coltexpress.ColtExpressParameters;
@@ -9,7 +8,6 @@
 import games.diamant.DiamantForwardModel;
 import games.diamant.DiamantGameState;
 import games.diamant.DiamantParameters;
-import games.dominion.gui.DominionGUI;
 import games.dotsboxes.DBForwardModel;
 import games.dotsboxes.DBGUI;
 import games.dotsboxes.DBGameState;
@@ -42,14 +40,7 @@
 import players.human.ActionController;
 import players.human.HumanGUIPlayer;
 
-<<<<<<< HEAD
-import java.util.ArrayList;
-import java.util.Arrays;
-import java.util.List;
-import java.util.stream.Collectors;
-=======
 import java.util.*;
->>>>>>> ed1c0910
 
 import static core.CoreConstants.*;
 import static games.GameType.Category.*;
@@ -128,6 +119,7 @@
     /**
      * Converts a given string to the enum type corresponding to the game.
      * Add here all games, planned or implemented.
+     *
      * @param game - string of a game type
      * @return - GameType corresponding to String
      */
@@ -311,14 +303,11 @@
                     gui = new PrototypeGUI(null, null, ac, 100);
                 }
                 break;
-<<<<<<< HEAD
             case Dominion:
             case DominionImprovements:
             case DominionSizeDistortion:
                 gui = new DominionGUI(game, ac, human);
                 break;
-=======
->>>>>>> ed1c0910
             // TODO: Diamant GUI
         }
 
@@ -421,12 +410,7 @@
         Campaign,
         MoveThroughDeck,
         Enclosure,
-<<<<<<< HEAD
         DeckManagement;
-=======
-        DeckManagement,
-        MoveThroughDeck;
->>>>>>> ed1c0910
 
         /**
          * Retrieves a list of all games using this mechanic.
