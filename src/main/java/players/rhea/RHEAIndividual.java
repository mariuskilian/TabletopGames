--- conflicted
+++ resolved
@@ -125,11 +125,7 @@
                 List<AbstractAction> currentActions = fm.computeAvailableActions(gsCopy);
                 boolean illegalAction = !currentActions.contains(actions[i]);
                 if (illegalAction || actions[i] == null) {
-<<<<<<< HEAD
-                    action = rolloutPolicy._getAction(gsCopy);
-=======
-                    action = rolloutPolicy.getAction(gsCopy, currentActions);
->>>>>>> 5387add5
+                    action = rolloutPolicy.getAction(gsCopy);
                     if (repair || actions[i] == null) // if we are repairing then we override an illegal action with a random legitimate one
                         actions[i] = action;
                     if (repair && illegalAction)
