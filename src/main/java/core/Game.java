--- conflicted
+++ resolved
@@ -33,6 +33,7 @@
 import java.util.ArrayList;
 import java.util.Collections;
 import java.util.List;
+import java.util.Stack;
 import java.util.concurrent.atomic.AtomicInteger;
 
 import static utilities.Utils.componentToImage;
@@ -554,13 +555,8 @@
                 // Get action from player, and time it
                 s = System.nanoTime();
                 if (debug) System.out.printf("About to get action for player %d%n", gameState.getCurrentPlayer());
-<<<<<<< HEAD
                 action = currentPlayer.getAction(observation);
                 agentTime += (System.nanoTime() - s);
-=======
-                action = currentPlayer.getAction(observation, observedActions);
-                agentTime = (System.nanoTime() - s);
->>>>>>> d7d3ecfb
                 nDecisions++;
             }
             if (gameState.coreGameParameters.competitionMode && action != null && !observedActions.contains(action)) {
