package games.coltexpress;

import core.AbstractGameState;
import core.AbstractForwardModel;
import core.actions.AbstractAction;
import core.components.PartialObservableDeck;
import core.interfaces.IGamePhase;
import games.coltexpress.cards.ColtExpressCard;
<<<<<<< HEAD
import games.coltexpress.components.Loot;
import games.coltexpress.ColtExpressTypes.*;
import utilities.Group;
=======
import games.coltexpress.components.Train;
import games.coltexpress.ColtExpressParameters.CharacterType;
>>>>>>> 5afafa82
import static core.CoreConstants.VERBOSE;

import java.util.*;

import static core.CoreConstants.PARTIAL_OBSERVABLE;

public class ColtExpressForwardModel extends AbstractForwardModel {

    @Override
    public void setup(AbstractGameState firstState) {
        ColtExpressGameState cegs = (ColtExpressGameState) firstState;
        ColtExpressParameters cep = (ColtExpressParameters) firstState.getGameParameters();

<<<<<<< HEAD
        cegs.setupTrain();
=======
        cegs.train = new Train(cegs.getNPlayers());
>>>>>>> 5afafa82
        cegs.playerCharacters = new HashMap<>();

        HashSet<CharacterType> characters = new HashSet<>();
        Collections.addAll(characters, CharacterType.values());
<<<<<<< HEAD

        cegs.playerDecks = new ArrayList<>(cegs.getNPlayers());
        cegs.playerHandCards = new ArrayList<>(cegs.getNPlayers());
        cegs.playerLoot = new ArrayList<>(cegs.getNPlayers());
        cegs.bulletsLeft = new int[cegs.getNPlayers()];
        cegs.plannedActions = new PartialObservableDeck<>("plannedActions", cegs.getNPlayers());

        Arrays.fill(cegs.bulletsLeft, cep.nBulletsPerPlayer);

        for (int playerIndex = 0; playerIndex < cegs.getNPlayers(); playerIndex++) {
            CharacterType characterType = pickRandomCharacterType(characters);
            cegs.playerCharacters.put(playerIndex, characterType);
            if (characterType == CharacterType.Belle)
                cegs.playerPlayingBelle = playerIndex;

            boolean[] visibility = new boolean[cegs.getNPlayers()];
            Arrays.fill(visibility, !PARTIAL_OBSERVABLE);
            visibility[playerIndex] = true;

            PartialObservableDeck<ColtExpressCard> playerCards =
                    new PartialObservableDeck<>("playerCards" + playerIndex, visibility);
            for (ColtExpressCard.CardType type : cep.cardCounts.keySet()){
                for (int j = 0; j < cep.cardCounts.get(type); j++) {
                    playerCards.add(new ColtExpressCard(playerIndex, type));
                }
            }
            cegs.playerDecks.add(playerCards);
            playerCards.shuffle(new Random(cep.getGameSeed()));

            PartialObservableDeck<ColtExpressCard> playerHand = new PartialObservableDeck<>(
                    "playerHand" + playerIndex, visibility);

            cegs.playerHandCards.add(playerHand);

            PartialObservableDeck<Loot> loot = new PartialObservableDeck<>("playerLoot" + playerIndex, visibility);
            for (Group<ColtExpressParameters.LootType, Integer, Integer> e: cep.playerStartLoot) {
                ColtExpressParameters.LootType lootType = e.a;
                int value = e.b;
                int nLoot = e.c;
                for (int i = 0; i < nLoot; i++) {
                    loot.add(new Loot(lootType, value));
                }
            }
            cegs.playerLoot.add(loot);

            if (playerIndex % 2 == 0)
                cegs.getTrainCompartments().get(0).addPlayerInside(playerIndex);
            else
                cegs.getTrainCompartments().get(1).addPlayerInside(playerIndex);
        }
        distributeCards(cegs);
=======

        cegs.playerDecks = new ArrayList<>(cegs.getNPlayers());
        for (int playerIndex = 0; playerIndex < cegs.getNPlayers(); playerIndex++) {
            cegs.playerCharacters.put(playerIndex, pickRandomCharacterType(characters));

            boolean[] visibility = new boolean[cegs.getNPlayers()];
            Arrays.fill(visibility, !PARTIAL_OBSERVABLE);
            visibility[playerIndex] = true;

            PartialObservableDeck<ColtExpressCard> playerCards =
                    new PartialObservableDeck<>("playerCards" + playerIndex, visibility);
            for (ColtExpressCard.CardType type : cep.cardCounts.keySet()){
                for (int j = 0; j < cep.cardCounts.get(type); j++) {
                    playerCards.add(new ColtExpressCard(playerIndex, type));
                }
            }
            cegs.playerDecks.add(playerCards);
        }
>>>>>>> 5afafa82
    }

    @Override
    public void next(AbstractGameState gameState, AbstractAction action) {
        ColtExpressGameState cegs = (ColtExpressGameState) gameState;
        ColtExpressTurnOrder ceto = (ColtExpressTurnOrder) gameState.getTurnOrder();
        if (action != null) {
            if (VERBOSE)
                System.out.println(action.toString());
            action.execute(gameState);
        } else {
            if (VERBOSE)
                System.out.println("Player cannot do anything since he has drawn cards or " +
                    " doesn't have any targets available");
<<<<<<< HEAD
        }

        IGamePhase gamePhase = cegs.getGamePhase();
        if (ColtExpressGameState.ColtExpressGamePhase.DraftCharacter.equals(gamePhase)) {
            System.out.println("character drafting is not implemented yet");
            throw new UnsupportedOperationException("not implemented yet");
        } else if (ColtExpressGameState.ColtExpressGamePhase.PlanActions.equals(gamePhase)) {
            ceto.endPlayerTurn(gameState);
        } else if (ColtExpressGameState.ColtExpressGamePhase.ExecuteActions.equals(gamePhase)) {
            ceto.endPlayerTurn(gameState);
            if (cegs.plannedActions.getSize() == 0) {
                ceto.endRoundCard(gameState);
                distributeCards((ColtExpressGameState) gameState);
            }
        }
    }

    public CharacterType pickRandomCharacterType(HashSet<CharacterType> characters){
        int size = characters.size();
        int item = rnd.nextInt(size);
        int i = 0;
        for(CharacterType obj : characters) {
            if (i == item){
                characters.remove(obj);
                return obj;
            }
            i++;
        }
        return null;
    }

    public void pickCharacterType(CharacterType characterType, HashSet<CharacterType> characters){
        characters.remove(characterType);
    }

    public void distributeCards(ColtExpressGameState cegs){
        for (int playerIndex = 0; playerIndex < cegs.getNPlayers(); playerIndex++) {
            PartialObservableDeck<ColtExpressCard> playerHand = cegs.playerHandCards.get(playerIndex);
            PartialObservableDeck<ColtExpressCard> playerDeck = cegs.playerDecks.get(playerIndex);

            playerDeck.add(playerHand);
            playerHand.clear();

            for (int i = 0; i < ((ColtExpressParameters)cegs.getGameParameters()).nCardsInHand; i++) {
                playerHand.add(playerDeck.draw());
            }
            if (cegs.playerCharacters.get(playerIndex) == CharacterType.Doc) {
                for (int i = 0; i < ((ColtExpressParameters) cegs.getGameParameters()).nCardsInHandExtraDoc; i++) {
                    playerHand.add(playerDeck.draw());
                }
            }
=======
        }

        IGamePhase gamePhase = cegs.getGamePhase();
        if (ColtExpressGameState.ColtExpressGamePhase.DraftCharacter.equals(gamePhase)) {
            System.out.println("character drafting is not implemented yet");
            throw new UnsupportedOperationException("not implemented yet");
        } else if (ColtExpressGameState.ColtExpressGamePhase.PlanActions.equals(gamePhase)) {
            ceto.endPlayerTurn(gameState);
        } else if (ColtExpressGameState.ColtExpressGamePhase.ExecuteActions.equals(gamePhase)) {
            ceto.endPlayerTurn(gameState);
            if (cegs.plannedActions.getSize() == 0)
                ceto.endRoundCard(gameState);
        }
    }

    public CharacterType pickRandomCharacterType(HashSet<CharacterType> characters){
        int size = characters.size();
        int item = rnd.nextInt(size);
        int i = 0;
        for(CharacterType obj : characters) {
            if (i == item){
                characters.remove(obj);
                return obj;
            }
            i++;
>>>>>>> 5afafa82
        }
        return null;
    }

<<<<<<< HEAD
=======
    public void pickCharacterType(CharacterType characterType, HashSet<CharacterType> characters){
        characters.remove(characterType);
    }

>>>>>>> 5afafa82
}<|MERGE_RESOLUTION|>--- conflicted
+++ resolved
@@ -6,14 +6,10 @@
 import core.components.PartialObservableDeck;
 import core.interfaces.IGamePhase;
 import games.coltexpress.cards.ColtExpressCard;
-<<<<<<< HEAD
 import games.coltexpress.components.Loot;
 import games.coltexpress.ColtExpressTypes.*;
 import utilities.Group;
-=======
-import games.coltexpress.components.Train;
-import games.coltexpress.ColtExpressParameters.CharacterType;
->>>>>>> 5afafa82
+
 import static core.CoreConstants.VERBOSE;
 
 import java.util.*;
@@ -27,16 +23,11 @@
         ColtExpressGameState cegs = (ColtExpressGameState) firstState;
         ColtExpressParameters cep = (ColtExpressParameters) firstState.getGameParameters();
 
-<<<<<<< HEAD
         cegs.setupTrain();
-=======
-        cegs.train = new Train(cegs.getNPlayers());
->>>>>>> 5afafa82
         cegs.playerCharacters = new HashMap<>();
 
         HashSet<CharacterType> characters = new HashSet<>();
         Collections.addAll(characters, CharacterType.values());
-<<<<<<< HEAD
 
         cegs.playerDecks = new ArrayList<>(cegs.getNPlayers());
         cegs.playerHandCards = new ArrayList<>(cegs.getNPlayers());
@@ -88,26 +79,7 @@
                 cegs.getTrainCompartments().get(1).addPlayerInside(playerIndex);
         }
         distributeCards(cegs);
-=======
 
-        cegs.playerDecks = new ArrayList<>(cegs.getNPlayers());
-        for (int playerIndex = 0; playerIndex < cegs.getNPlayers(); playerIndex++) {
-            cegs.playerCharacters.put(playerIndex, pickRandomCharacterType(characters));
-
-            boolean[] visibility = new boolean[cegs.getNPlayers()];
-            Arrays.fill(visibility, !PARTIAL_OBSERVABLE);
-            visibility[playerIndex] = true;
-
-            PartialObservableDeck<ColtExpressCard> playerCards =
-                    new PartialObservableDeck<>("playerCards" + playerIndex, visibility);
-            for (ColtExpressCard.CardType type : cep.cardCounts.keySet()){
-                for (int j = 0; j < cep.cardCounts.get(type); j++) {
-                    playerCards.add(new ColtExpressCard(playerIndex, type));
-                }
-            }
-            cegs.playerDecks.add(playerCards);
-        }
->>>>>>> 5afafa82
     }
 
     @Override
@@ -122,7 +94,6 @@
             if (VERBOSE)
                 System.out.println("Player cannot do anything since he has drawn cards or " +
                     " doesn't have any targets available");
-<<<<<<< HEAD
         }
 
         IGamePhase gamePhase = cegs.getGamePhase();
@@ -174,42 +145,8 @@
                     playerHand.add(playerDeck.draw());
                 }
             }
-=======
-        }
 
-        IGamePhase gamePhase = cegs.getGamePhase();
-        if (ColtExpressGameState.ColtExpressGamePhase.DraftCharacter.equals(gamePhase)) {
-            System.out.println("character drafting is not implemented yet");
-            throw new UnsupportedOperationException("not implemented yet");
-        } else if (ColtExpressGameState.ColtExpressGamePhase.PlanActions.equals(gamePhase)) {
-            ceto.endPlayerTurn(gameState);
-        } else if (ColtExpressGameState.ColtExpressGamePhase.ExecuteActions.equals(gamePhase)) {
-            ceto.endPlayerTurn(gameState);
-            if (cegs.plannedActions.getSize() == 0)
-                ceto.endRoundCard(gameState);
         }
     }
 
-    public CharacterType pickRandomCharacterType(HashSet<CharacterType> characters){
-        int size = characters.size();
-        int item = rnd.nextInt(size);
-        int i = 0;
-        for(CharacterType obj : characters) {
-            if (i == item){
-                characters.remove(obj);
-                return obj;
-            }
-            i++;
->>>>>>> 5afafa82
-        }
-        return null;
-    }
-
-<<<<<<< HEAD
-=======
-    public void pickCharacterType(CharacterType characterType, HashSet<CharacterType> characters){
-        characters.remove(characterType);
-    }
-
->>>>>>> 5afafa82
 }