--- conflicted
+++ resolved
@@ -111,12 +111,8 @@
      * the class<?> is the type of data that will be recorded in that column.
      * !! If you want categorical data, make it a string column and use the string value, even if number
      *
-<<<<<<< HEAD
      * @param nPlayersPerGame
      * @param playerNames
-=======
-     * @param game - game to initialize columns for
->>>>>>> 4cfca4bd
      * @return map of column names and types
      */
     public abstract Map<String, Class<?>> getColumns(int nPlayersPerGame, Set<String> playerNames);
@@ -155,7 +151,32 @@
         dataLogger.addData("Turn", e.state.getTurnCounter());
         dataLogger.addData("Round", e.state.getRoundCounter());
         dataLogger.addData("Event", e.type.name());
-<<<<<<< HEAD
+    }
+
+    /**
+     * Returs the set of events this metric listens to
+     *
+     * @return set of events
+     */
+    public Set<IGameEvent> getEventTypes() {
+        return eventTypes;
+    }
+
+    /**
+     * Standard name for this metric, using the class name. If parameterized metric, different format applies.
+     */
+    public final String getName() {
+        return this.getClass().getSimpleName();
+    }
+
+    /**
+     * @return true if this metric listens to the given game event type, false otherwise.
+     */
+    public final boolean listens(IGameEvent eventType)
+    {
+        //by default, we listen to all types of events.
+        if (eventTypes == null) return true;
+        return eventTypes.contains(eventType);
     }
 
     /**
@@ -165,47 +186,6 @@
      */
     public boolean filterByEventTypeWhenReporting() {
         return true;
-=======
->>>>>>> 4cfca4bd
-    }
-
-    /**
-     * Returs the set of events this metric listens to
-     *
-     * @return set of events
-     */
-    public Set<IGameEvent> getEventTypes() {
-        return eventTypes;
-    }
-
-    /**
-     * Standard name for this metric, using the class name. If parameterized metric, different format applies.
-     */
-    public final String getName() {
-        return this.getClass().getSimpleName();
-    }
-
-    /**
-     * @return true if this metric listens to the given game event type, false otherwise.
-     */
-<<<<<<< HEAD
-    public final boolean listens(IGameEvent eventType)
-    {
-=======
-    public final boolean listens(Event.GameEvent eventType) {
->>>>>>> 4cfca4bd
-        //by default, we listen to all types of events.
-        if (eventTypes == null) return true;
-        return eventTypes.contains(eventType);
-    }
-
-    /**
-     * @return true if this metric should filter data in table by event type when reporting, creating several
-     * tables of separate relevant data instead of one. Default behaviour is true. May override to return false
-     * if the metric is not event-specific or would like to keep all data together.
-     */
-    public boolean filterByEventTypeWhenReporting() {
-        return true;
     }
 
     /**
@@ -215,12 +195,8 @@
      * @param reportTypes        - list of report types to produce
      * @param reportDestinations - list of report destinations to produce
      */
-<<<<<<< HEAD
     public void report(String folderName, List<IDataLogger.ReportType> reportTypes, List<IDataLogger.ReportDestination> reportDestinations)
     {
-=======
-    public void processFinishedGames(String folderName, List<IDataLogger.ReportType> reportTypes, List<IDataLogger.ReportDestination> reportDestinations) {
->>>>>>> 4cfca4bd
         //DataProcessor with compatibility assertion:
         IDataProcessor dataProcessor = getDataProcessor();
         assert dataProcessor.getClass().isAssignableFrom(dataLogger.getDefaultProcessor().getClass()) :
