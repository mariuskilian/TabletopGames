--- conflicted
+++ resolved
@@ -87,17 +87,10 @@
             AbstractPlayer player = players.get(activePlayer);
 
             // Get actions for the player
-<<<<<<< HEAD
             List<AbstractAction> actions = forwardModel.computeAvailableActions(gameState);
             AbstractGameState observation = gameState._copy(activePlayer);
             if (observation instanceof IPrintable && CoreConstants.VERBOSE) {
-                ((IPrintable) observation).printToConsole();
-=======
-            List<AbstractAction> actions = Collections.unmodifiableList(gameState.getActions(true));
-            IObservation observation = gameState.getObservation(activePlayer);
-            if (CoreConstants.VERBOSE && observation instanceof IPrintable) {
                 ((IPrintable) observation).printToConsole(gameState);
->>>>>>> 330d72c8
             }
 
             // Either ask player which action to use or, in case no actions are available, report the updated observation
