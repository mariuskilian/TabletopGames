--- conflicted
+++ resolved
@@ -31,10 +31,6 @@
     public static void main(String[] args){
 
         List<AbstractPlayer> agents = new ArrayList<>();
-<<<<<<< HEAD
-//        agents.add(new OSLAPlayer());
-        agents.add(new RandomPlayer(new Random()));
-=======
         agents.add(new OSLAPlayer());
 
         // RHEA
@@ -52,7 +48,7 @@
 //        agents.add(new MCTSPlayer(mctsParams));
 
 //        agents.add(new RandomPlayer(new Random()));
->>>>>>> e88255be
+        agents.add(new RandomPlayer(new Random()));
         agents.add(new RandomPlayer(new Random()));
         agents.add(new RandomPlayer(new Random()));
         agents.add(new RandomPlayer(new Random()));
