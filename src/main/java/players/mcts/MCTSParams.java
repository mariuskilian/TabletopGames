--- conflicted
+++ resolved
@@ -6,11 +6,6 @@
 import games.dominion.PlayActionCards;
 import players.PlayerParameters;
 import players.simple.RandomPlayer;
-<<<<<<< HEAD
-
-import java.util.*;
-import static players.mcts.MCTSEnums.strategies.RANDOM;
-=======
 
 import java.util.*;
 
@@ -18,17 +13,12 @@
 import static players.mcts.MCTSEnums.strategies.*;
 import static players.mcts.MCTSEnums.TreePolicy.*;
 import static players.mcts.MCTSEnums.OpponentTreePolicy.*;
->>>>>>> 4e9ecc7f
 
 public class MCTSParams extends PlayerParameters {
 
     public double K = Math.sqrt(2);
     public int rolloutLength = 10;
-<<<<<<< HEAD
-    public boolean rolloutsEnabled = true;
-=======
     public int maxTreeDepth = 10;
->>>>>>> 4e9ecc7f
     public double epsilon = 1e-6;
     public MCTSEnums.strategies rolloutType = RANDOM;
     public boolean openLoop = false;
@@ -45,8 +35,8 @@
     public MCTSParams(long seed) {
         super(seed);
         addTunableParameter("K", Math.sqrt(2), Arrays.asList(0.0, 0.1, 1.0, Math.sqrt(2), 3.0, 10.0));
-        addTunableParameter("rolloutLength", 10, Arrays.asList(0, 3, 6, 8, 10, 12, 20));
-        addTunableParameter("maxTreeDepth", 10);
+        addTunableParameter("rolloutLength", 10, Arrays.asList(6, 8, 10, 12, 20));
+        addTunableParameter("rolloutsEnabled", false, Arrays.asList(false, true));
         addTunableParameter("epsilon", 1e-6);
         addTunableParameter("rolloutType", RANDOM);
         addTunableParameter("openLoop", false, Arrays.asList(false, true));
@@ -80,7 +70,7 @@
 
     /**
      * @return Returns the AbstractPlayer policy that will take actions during an MCTS rollout.
-     * This defaults to a Random player.
+     *         This defaults to a Random player.
      */
     public AbstractPlayer getRolloutStrategy() {
         switch (rolloutType) {
