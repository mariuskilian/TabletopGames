--- conflicted
+++ resolved
@@ -9,10 +9,6 @@
 import java.util.Objects;
 
 public class VirusGameParameters extends TunableParameters {
-<<<<<<< HEAD
-    public int nMaxRounds = 100;
-=======
->>>>>>> b25a4283
     public int nCardsPlayerHand = 3;
     public int nCardsDiscardLatexGlove = 3;
 
@@ -32,10 +28,7 @@
 
     public VirusGameParameters(long seed) {
         super(seed);
-<<<<<<< HEAD
-=======
         setTimeoutRounds(100);
->>>>>>> b25a4283
         addTunableParameter("nCardsPlayerHand", 3, Arrays.asList(2, 3, 4, 5));
         addTunableParameter("nCardsDiscardLatexGlove", 3, Arrays.asList(2, 3, 4, 5));
         addTunableParameter("nCardsPerOrgan", 5, Arrays.asList(2, 3, 4, 5, 7, 8, 9, 10));
@@ -74,10 +67,6 @@
     @Override
     protected AbstractParameters _copy() {
         VirusGameParameters vgp = new VirusGameParameters(System.currentTimeMillis());
-<<<<<<< HEAD
-        vgp.nMaxRounds = nMaxRounds;
-=======
->>>>>>> b25a4283
         vgp.nCardsPlayerHand = nCardsPlayerHand;
         vgp.nCardsDiscardLatexGlove = nCardsDiscardLatexGlove;
 
@@ -106,10 +95,6 @@
         if (!super.equals(o)) return false;
         VirusGameParameters that = (VirusGameParameters) o;
         return nCardsPerOrgan == that.nCardsPerOrgan &&
-<<<<<<< HEAD
-                nMaxRounds == that.nMaxRounds &&
-=======
->>>>>>> b25a4283
                 nCardsDiscardLatexGlove == that.nCardsDiscardLatexGlove &&
                 nCardsPlayerHand == that.nCardsPlayerHand &&
                 nCardsPerVirus == that.nCardsPerVirus &&
@@ -127,11 +112,7 @@
 
     @Override
     public int hashCode() {
-<<<<<<< HEAD
-        return Objects.hash(nMaxRounds, nCardsDiscardLatexGlove, nCardsPlayerHand, nCardsPerOrgan, nCardsPerVirus,
-=======
         return Objects.hash(super.hashCode(), nCardsDiscardLatexGlove, nCardsPlayerHand, nCardsPerOrgan, nCardsPerVirus,
->>>>>>> b25a4283
                 nCardsPerMedicine, maxCardsDiscard,
                 nCardsPerWildOrgan, nCardsPerWildVirus, nCardsPerWildMedicine, nCardsPerTreatmentSpreading,
                 nCardsPerTreatmentTransplant, nCardsPerTreatmentOrganThief, nCardsPerTreatmentLatexGlove,
