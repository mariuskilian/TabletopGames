--- conflicted
+++ resolved
@@ -36,10 +36,6 @@
     // Game being played
     protected final GameType gameType;
     protected TurnOrder turnOrder;
-<<<<<<< HEAD
-    // Timers for all players
-    protected ElapsedCpuChessTimer[] playerTimer;
-=======
     private Area allComponents;
 
     // Game tick, number of iterations of game loop
@@ -55,7 +51,6 @@
     private List<AbstractAction> history = new ArrayList<>();
     private List<String> historyText = new ArrayList<>();
 
->>>>>>> e6d5466f
     // Status of the game, and status for each player (in cooperative games, the game status is also each player's status)
     protected Utils.GameResult gameStatus;
     protected Utils.GameResult[] playerResults;
@@ -101,11 +96,7 @@
         history = new ArrayList<>();
         historyText = new ArrayList<>();
         playerTimer = new ElapsedCpuChessTimer[getNPlayers()];
-<<<<<<< HEAD
-=======
         tick = 0;
-        _reset();
->>>>>>> e6d5466f
     }
 
     /**
@@ -188,11 +179,7 @@
     public final boolean isNotTerminalForPlayer(int player) {
         return playerResults[player] == GAME_ONGOING && gameStatus == GAME_ONGOING;
     }
-<<<<<<< HEAD
-
-=======
     public final int getGameTick() {return tick;}
->>>>>>> e6d5466f
     public final Component getComponentById(int id) {
         Component c = allComponents.getComponent(id);
         if (c == null) {
@@ -315,11 +302,7 @@
         return actionsInProgress.isEmpty() ? null : actionsInProgress.peek();
     }
 
-<<<<<<< HEAD
     public final boolean isActionInProgress() {
-=======
-    public boolean isActionInProgress() {
->>>>>>> e6d5466f
         // This checkActionsInProgress is essential
         // When an action is completely executed this is marked on the Action (accessible via IExtendedSequence.executionComplete())
         // However this does not [currently] actively remove the action from the queue on the game state. Whenever we check the actionsInProgress queue, we
@@ -530,26 +513,6 @@
      * @param o
      * @return
      */
-<<<<<<< HEAD
-=======
-    public List<AbstractAction> getHistory() {
-        return new ArrayList<>(history);
-    }
-    public List<String> getHistoryAsText() {
-        return new ArrayList<>(historyText);
-    }
-
-    void setGameID(int id) {gameID = id;} // package level deliberately
-    public int getGameID() {return gameID;}
-    void setCoreGameParameters(CoreParameters coreGameParameters) {
-        this.coreGameParameters = coreGameParameters;
-    }
-    public CoreParameters getCoreGameParameters() {
-        return coreGameParameters;
-    }
-    public void advanceGameTick() {tick++;}
-
->>>>>>> e6d5466f
     @Override
     public final boolean equals(Object o) {
         if (this == o) return true;
