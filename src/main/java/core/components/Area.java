package core.components;

import utilities.Utils;

import java.util.HashMap;
import java.util.List;
import java.util.Map;

/**
 * An Area is a collection of components such as Decks, Token, Dices, Cards and Boards, mapping to their IDs.
 */
public class Area<T extends Component> extends Component {

    // Collection of components stored in this area, mapping to their IDs
    protected HashMap<Integer, Component> components;

    public Area(int owner, String name) {
        super(Utils.ComponentType.AREA, "");
        this.components = new HashMap<>();
        this.ownerId = owner;
    }

    private Area(int owner, String name, int ID) {
        super(Utils.ComponentType.AREA, "", ID);
        this.components = new HashMap<>();
        this.ownerId = owner;
    }

    public Area copy() {
        Area new_area = new Area(ownerId, componentName, componentID);
        new_area.components = new HashMap<>();
        for (Map.Entry<Integer, Component> c: this.components.entrySet()){
            new_area.components.put(c.getKey(), c.getValue().copy());
        }
        copyComponentTo(new_area);
        return new_area;
    }

    /**
     * Clears the collection of components.
     */
    public void clear() {
        components.clear();
    }

    /**
     * Retrieve the collection of components in this area.
     * @return - HashMap, components mapped to their IDs
     */
    public HashMap<Integer, Component> getComponents() {
        return this.components;
    }

    /**
     * Retrieve a component by its id key.
     * @param key - key to look for in the map.
     * @return - component corresponding to the given key.
     */
    public Component getComponent(Integer key) {
        return this.components.get(key);
    }

    /**
     * Adds a component to the collection.
     * @param key - key for the component.
     * @param component - component to add to the collection.
     */
    public void putComponent(Integer key, Component component) {
        this.components.put(key, component);
    }

    /**
     * Adds a component to the collection, using its own component ID as the key in the map.
     * @param component - component to add to the collection.
     */
    public void putComponent(Component component) {
        if (component instanceof Deck) putComponents((Deck)component);
        else if (component instanceof Area) putComponents((Area)component);
        else this.components.put(component.getComponentID(), component);
    }

    /**
     * Adds all components in a list to the collection, using their own component IDs as the keys in the map.
     * @param components - list of components to add to the collection.
     */
    public void putComponents(List<? extends Component> components) {
        for (Component c: components) {
            putComponent(c);
        }
    }

    /**
     * Adds all components from a deck to the collection, using their own component IDs as the keys in the map.
     * @param deck - deck to add to the collection.
     */
    public void putComponents(Deck<T> deck) {
        this.components.put(deck.getComponentID(), deck);
        for (Component c: deck.getComponents()) {
            putComponent(c);
        }
    }

    /**
     * Adds all components in an area to the collection, using their own component IDs as the keys in the map.
     * @param area - area to add to the collection.
     */
    public void putComponents(Area<T> area) {
        this.components.put(area.getComponentID(), area);
        for (Component c: area.components.values()) {
            putComponent(c);
        }
    }
<<<<<<< HEAD


    /**
     * Clears all components in this area.
     */
    public void clear() {
        this.components.clear();
    }
=======
>>>>>>> 7a7672a0
}<|MERGE_RESOLUTION|>--- conflicted
+++ resolved
@@ -110,15 +110,4 @@
             putComponent(c);
         }
     }
-<<<<<<< HEAD
-
-
-    /**
-     * Clears all components in this area.
-     */
-    public void clear() {
-        this.components.clear();
-    }
-=======
->>>>>>> 7a7672a0
 }