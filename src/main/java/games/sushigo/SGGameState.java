package games.sushigo;

import core.AbstractGameState;
import core.AbstractParameters;
import core.components.*;
import games.GameType;
import games.sushigo.actions.ChooseCard;
import games.sushigo.cards.SGCard;

import java.util.*;

@SuppressWarnings("unchecked")
public class SGGameState extends AbstractGameState {
    List<Deck<SGCard>> playerHands;
    Deck<SGCard> drawPile;
    Deck<SGCard> discardPile;
    int nCardsInHand = 0;

    List<List<ChooseCard>> cardChoices;  // one list per player, per turn, indicates the actions chosen by the player, saved for simultaneous execution
    HashMap<SGCard.SGCardType, Counter>[] playedCardTypes;
    List<Deck<SGCard>> playedCards;
    Counter[] playerScore;

    // For statistics, not changed between rounds
    HashMap<SGCard.SGCardType, Counter>[] playedCardTypesAllGame;
    HashMap<SGCard.SGCardType, Counter>[] pointsPerCardType;

    Random rnd;
    int deckRotations = 0;

    /**
     * Constructor. Initialises some generic game state variables.
     *
     * @param gameParameters - game parameters.
     * @param nPlayers       - amount of players for this game.
     */
    public SGGameState(AbstractParameters gameParameters, int nPlayers) {
        super(gameParameters, nPlayers);
        rnd = new Random(gameParameters.getRandomSeed());
    }

    @Override
    protected GameType _getGameType() {
        return GameType.SushiGo;
    }

    @Override
    protected List<Component> _getAllComponents() {
        return new ArrayList<Component>() {{
            addAll(playerHands);
            add(drawPile);
            add(discardPile);
            addAll(playedCards);
            for (int i = 0; i < getNPlayers(); i++) {
                add(playerScore[i]);
                addAll(playedCardTypes[i].values());
            }
        }};
    }

    @Override
    protected SGGameState _copy(int playerId) {
        SGGameState copy = new SGGameState(gameParameters.copy(), getNPlayers());

        copy.playerScore = new Counter[getNPlayers()];
        copy.playedCardTypes = new HashMap[getNPlayers()];
        copy.playedCardTypesAllGame = new HashMap[getNPlayers()];
        copy.pointsPerCardType = new HashMap[getNPlayers()];
        copy.playedCards = new ArrayList<>();
        for (int i = 0; i < getNPlayers(); i++) {
            copy.playedCards.add(playedCards.get(i).copy());
            copy.playerScore[i] = playerScore[i].copy();
            copy.playedCardTypes[i] = new HashMap<>();
            copy.playedCardTypesAllGame[i] = new HashMap<>();
            copy.pointsPerCardType[i] = new HashMap<>();
            for (SGCard.SGCardType ct : playedCardTypes[i].keySet()) {
                copy.playedCardTypes[i].put(ct, playedCardTypes[i].get(ct).copy());
                copy.playedCardTypesAllGame[i].put(ct, playedCardTypesAllGame[i].get(ct).copy());
                copy.pointsPerCardType[i].put(ct, pointsPerCardType[i].get(ct).copy());
            }
        }

        copy.nCardsInHand = nCardsInHand;
        copy.deckRotations = deckRotations;

        // Copy player hands
        copy.playerHands = new ArrayList<>();
        for (Deck<SGCard> d : playerHands) {
            copy.playerHands.add(d.copy());
        }

        // Other decks
        copy.drawPile = drawPile.copy();
        copy.discardPile = discardPile.copy();
        copy.cardChoices = new ArrayList<>();

        if (playerId == -1) {
            for (int i = 0; i < getNPlayers(); i++) {
                copy.cardChoices.add(new ArrayList<>(cardChoices.get(i)));
            }
        } else {
            // Now we need to redeterminise
            // We don't know what other players have chosen for this round, hide card choices
            for (int i = 0; i < getNPlayers(); i++) {
                if (i == playerId) {
                    copy.cardChoices.add(new ArrayList<>(cardChoices.get(i)));
                } else {
                    // Replace others with hidden choices
                    ArrayList<ChooseCard> hiddenChoice = new ArrayList<>();
                    for (ChooseCard c : cardChoices.get(i)) {
                        hiddenChoice.add(c.getHiddenChoice());
                    }
                    copy.cardChoices.add(hiddenChoice);
                }
            }

            // We need to shuffle the hands of other players with the draw deck and then redraw

            // Add player hands unseen back to the draw pile
            for (int p = 0; p < copy.playerHands.size(); p++) {
                if (hasNotSeenHand(playerId, p)) {
                    copy.drawPile.add(playerHands.get(p));
                }
            }
            copy.drawPile.shuffle(rnd);

            // Now we draw into the unknown player hands
            for (int p = 0; p < copy.playerHands.size(); p++) {
                if (hasNotSeenHand(playerId, p)) {
                    Deck<SGCard> hand = copy.playerHands.get(p);
                    int handSize = hand.getSize();
                    hand.clear();
                    for (int i = 0; i < handSize; i++) {
                        hand.add(copy.drawPile.draw());
                    }
                }
            }
        }

        return copy;
    }

<<<<<<< HEAD
    public boolean hasSeenHand(int playerId, int opponentId) {
=======
    /**
     * we do know the contents of the hands of players to our T to our left, where T is the number of player turns
     * so far, as we saw that hand on its way through our own
     *
     * @param playerId   - id of player whose vision we're checking
     * @param opponentId - id of opponent owning the hand of cards we're checking vision of
     * @return - true if player has not seen the opponent's hand of cards, false otherwise
     */
    public boolean hasNotSeenHand(int playerId, int opponentId) {
        if (playerId == opponentId) return false;
>>>>>>> b25a4283
        int opponentSpacesToLeft = opponentId - playerId;
        if (opponentSpacesToLeft < 0)
            opponentSpacesToLeft = getNPlayers() + opponentSpacesToLeft;
        return deckRotations < opponentSpacesToLeft;
    }

    public Counter[] getPlayerScore() {
        return playerScore;
    }

    public void addPlayerScore(int p, int amount, SGCard.SGCardType fromType) {
        playerScore[p].increment(amount);
        pointsPerCardType[p].get(fromType).increment(amount);
    }

    public List<Deck<SGCard>> getPlayerHands() {
        return playerHands;
    }

    public void clearCardChoices() {
        for (int i = 0; i < getNPlayers(); i++) cardChoices.get(i).clear();
    }

    public void addCardChoice(ChooseCard chooseCard, int playerId) {
        cardChoices.get(playerId).add(chooseCard);
    }

    public List<List<ChooseCard>> getCardChoices() {
        return cardChoices;
    }

    @Override
    protected double _getHeuristicScore(int playerId) {
        if (isNotTerminal())
            return playerScore[playerId].getValue() / 50.0;
        return getPlayerResults()[playerId].value;
    }

    @Override
    public Double getTiebreak(int playerId) {
        // Tie-break is number of puddings
        return (double) playedCardTypes[playerId].get(SGCard.SGCardType.Pudding).getValue();
    }

    @Override
    public double getGameScore(int playerId) {
        return playerScore[playerId].getValue();
    }

    public HashMap<SGCard.SGCardType, Counter>[] getPlayedCardTypes() {
        return playedCardTypes;
    }

    public HashMap<SGCard.SGCardType, Counter>[] getPlayedCardTypesAllGame() {
        return playedCardTypesAllGame;
    }

    public HashMap<SGCard.SGCardType, Counter>[] getPointsPerCardType() {
        return pointsPerCardType;
    }

    public Counter getPlayedCardTypes(SGCard.SGCardType cardType, int player) {
        return playedCardTypes[player].get(cardType);
    }

    public List<Deck<SGCard>> getPlayedCards() {
        return playedCards;
    }

    @Override
    protected ArrayList<Integer> _getUnknownComponentsIds(int playerId) {
        return new ArrayList<Integer>() {{
            for (int i = 0; i < getNPlayers(); i++) {
                if (i != playerId) {
                    add(playerHands.get(i).getComponentID());
                    for (Component c : playerHands.get(i).getComponents()) {
                        add(c.getComponentID());

                    }
                    add(drawPile.getComponentID());
                }
            }
        }};
    }

    @Override
    public boolean _equals(Object o) {
        if (this == o) return true;
        if (!(o instanceof SGGameState)) return false;
        SGGameState that = (SGGameState) o;
        return nCardsInHand == that.nCardsInHand && deckRotations == that.deckRotations &&
                Objects.equals(playerHands, that.playerHands) && Objects.equals(drawPile, that.drawPile) &&
                Objects.equals(discardPile, that.discardPile) && Objects.equals(cardChoices, that.cardChoices) &&
                Arrays.equals(playedCardTypes, that.playedCardTypes) && Objects.equals(playedCards, that.playedCards) &&
                Arrays.equals(playerScore, that.playerScore) && Arrays.equals(playedCardTypesAllGame, that.playedCardTypesAllGame) &&
                Objects.equals(rnd, that.rnd);
    }

    @Override
    public int hashCode() {
        int result = Objects.hash(playerHands, drawPile, discardPile,
                nCardsInHand, cardChoices, playedCards, deckRotations);
        result = 31 * result + Arrays.hashCode(playedCardTypes);
        result = 31 * result + Arrays.hashCode(playerScore);
        result = 31 * result + Arrays.hashCode(playedCardTypesAllGame);
        return result;
    }

    @Override
    public String toString() {
        return nCardsInHand + "|" +
                playerHands.hashCode() + "|" +
                drawPile.hashCode() + "|" +
                discardPile.hashCode() + "|" +
                cardChoices.hashCode() + "|" +
                playedCards.hashCode() + "|" +
                deckRotations + "|*|" +
                Arrays.hashCode(playerScore) + "|" +
                Arrays.hashCode(playedCardTypes) + "|" +
                Arrays.hashCode(playedCardTypesAllGame) + "|" +
                super.hashCode() + "|";
    }

    @Override
    public int hashCode() {
        int retValue = Objects.hash(gameParameters, turnOrder, gameStatus, gamePhase);
        retValue = 31 * retValue + Arrays.hashCode(playerResults);
        retValue = 31 * retValue + Objects.hash(cardAmount, playerHands, playerFields, drawPile, discardPile, deckRotations);
        retValue = retValue * 31 + Arrays.hashCode(playerScore);
        retValue = retValue * 31 + Arrays.hashCode(playerScoreToAdd);
        retValue = retValue * 31 + Arrays.hashCode(playerExtraCardPicks);
        retValue = retValue * 31 + Arrays.hashCode(playerTempuraAmount);
        retValue = retValue * 31 + Arrays.hashCode(playerSashimiAmount);
        retValue = retValue * 31 + Arrays.hashCode(playerDumplingAmount);
        retValue = retValue * 31 + Arrays.hashCode(playerWasabiAvailable);
        retValue = retValue * 31 + Arrays.hashCode(playerChopSticksAmount);
        retValue = retValue * 31 + Arrays.hashCode(playerChopsticksActivated);
        retValue = retValue * 31 + Arrays.hashCode(playerExtraTurns);
        return retValue;
    }

    @Override
    public String toString() {
        StringBuilder sb = new StringBuilder();
        sb.append(cardAmount).append("|");
        sb.append(playerHands.hashCode()).append("|");
        sb.append(playerFields.hashCode()).append("|");
        sb.append(drawPile.hashCode()).append("|");
        sb.append(discardPile.hashCode()).append("|");
        sb.append(deckRotations).append("|*|");
        sb.append(Arrays.hashCode(playerScore)).append("|");
        sb.append(Arrays.hashCode(playerScoreToAdd)).append("|");
        sb.append(Arrays.hashCode(playerExtraCardPicks)).append("|");
        sb.append(Arrays.hashCode(playerTempuraAmount)).append("|");
        sb.append(Arrays.hashCode(playerSashimiAmount)).append("|");
        sb.append(Arrays.hashCode(playerDumplingAmount)).append("|");
        sb.append(Arrays.hashCode(playerWasabiAvailable)).append("|");
        sb.append(Arrays.hashCode(playerChopSticksAmount)).append("|");
        sb.append(Arrays.hashCode(playerChopsticksActivated)).append("|");
        sb.append(Arrays.hashCode(playerExtraTurns)).append("|");

        return sb.toString();
    }
}<|MERGE_RESOLUTION|>--- conflicted
+++ resolved
@@ -140,9 +140,6 @@
         return copy;
     }
 
-<<<<<<< HEAD
-    public boolean hasSeenHand(int playerId, int opponentId) {
-=======
     /**
      * we do know the contents of the hands of players to our T to our left, where T is the number of player turns
      * so far, as we saw that hand on its way through our own
@@ -153,7 +150,6 @@
      */
     public boolean hasNotSeenHand(int playerId, int opponentId) {
         if (playerId == opponentId) return false;
->>>>>>> b25a4283
         int opponentSpacesToLeft = opponentId - playerId;
         if (opponentSpacesToLeft < 0)
             opponentSpacesToLeft = getNPlayers() + opponentSpacesToLeft;
@@ -243,6 +239,7 @@
     public boolean _equals(Object o) {
         if (this == o) return true;
         if (!(o instanceof SGGameState)) return false;
+        if (!super.equals(o)) return false;
         SGGameState that = (SGGameState) o;
         return nCardsInHand == that.nCardsInHand && deckRotations == that.deckRotations &&
                 Objects.equals(playerHands, that.playerHands) && Objects.equals(drawPile, that.drawPile) &&
@@ -276,45 +273,4 @@
                 Arrays.hashCode(playedCardTypesAllGame) + "|" +
                 super.hashCode() + "|";
     }
-
-    @Override
-    public int hashCode() {
-        int retValue = Objects.hash(gameParameters, turnOrder, gameStatus, gamePhase);
-        retValue = 31 * retValue + Arrays.hashCode(playerResults);
-        retValue = 31 * retValue + Objects.hash(cardAmount, playerHands, playerFields, drawPile, discardPile, deckRotations);
-        retValue = retValue * 31 + Arrays.hashCode(playerScore);
-        retValue = retValue * 31 + Arrays.hashCode(playerScoreToAdd);
-        retValue = retValue * 31 + Arrays.hashCode(playerExtraCardPicks);
-        retValue = retValue * 31 + Arrays.hashCode(playerTempuraAmount);
-        retValue = retValue * 31 + Arrays.hashCode(playerSashimiAmount);
-        retValue = retValue * 31 + Arrays.hashCode(playerDumplingAmount);
-        retValue = retValue * 31 + Arrays.hashCode(playerWasabiAvailable);
-        retValue = retValue * 31 + Arrays.hashCode(playerChopSticksAmount);
-        retValue = retValue * 31 + Arrays.hashCode(playerChopsticksActivated);
-        retValue = retValue * 31 + Arrays.hashCode(playerExtraTurns);
-        return retValue;
-    }
-
-    @Override
-    public String toString() {
-        StringBuilder sb = new StringBuilder();
-        sb.append(cardAmount).append("|");
-        sb.append(playerHands.hashCode()).append("|");
-        sb.append(playerFields.hashCode()).append("|");
-        sb.append(drawPile.hashCode()).append("|");
-        sb.append(discardPile.hashCode()).append("|");
-        sb.append(deckRotations).append("|*|");
-        sb.append(Arrays.hashCode(playerScore)).append("|");
-        sb.append(Arrays.hashCode(playerScoreToAdd)).append("|");
-        sb.append(Arrays.hashCode(playerExtraCardPicks)).append("|");
-        sb.append(Arrays.hashCode(playerTempuraAmount)).append("|");
-        sb.append(Arrays.hashCode(playerSashimiAmount)).append("|");
-        sb.append(Arrays.hashCode(playerDumplingAmount)).append("|");
-        sb.append(Arrays.hashCode(playerWasabiAvailable)).append("|");
-        sb.append(Arrays.hashCode(playerChopSticksAmount)).append("|");
-        sb.append(Arrays.hashCode(playerChopsticksActivated)).append("|");
-        sb.append(Arrays.hashCode(playerExtraTurns)).append("|");
-
-        return sb.toString();
-    }
 }