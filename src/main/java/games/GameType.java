package games;

import core.*;
<<<<<<< HEAD

import core.turnorders.AlternatingTurnOrder;
import games.battlelore.BattleloreForwardModel;
import games.battlelore.BattleloreGameState;
import games.battlelore.BattleloreGameParameters;
import games.battlelore.gui.BattleloreGUI;
import games.blackjack.BlackjackForwardModel;
import games.blackjack.BlackjackGameState;
import games.blackjack.BlackjackParameters;
import games.blackjack.gui.BlackjackGUIManager;
=======
>>>>>>> 409c9d38
import games.coltexpress.ColtExpressForwardModel;
import games.coltexpress.ColtExpressGameState;
import games.coltexpress.gui.ColtExpressGUIManager;
import games.diamant.DiamantForwardModel;
import games.diamant.DiamantGameState;
import games.dominion.gui.DominionGUIManager;
import games.dotsboxes.DBForwardModel;
import games.dotsboxes.DBGUIManager;
import games.dotsboxes.DBGameState;
import games.explodingkittens.ExplodingKittensForwardModel;
import games.explodingkittens.ExplodingKittensGameState;
import games.explodingkittens.gui.ExplodingKittensGUIManager;
import games.loveletter.LoveLetterForwardModel;
import games.loveletter.LoveLetterGameState;
import games.loveletter.gui.LoveLetterGUIManager;
import games.pandemic.PandemicForwardModel;
import games.pandemic.PandemicGameState;
import games.pandemic.gui.*;
import games.poker.*;
import games.blackjack.*;
import games.blackjack.gui.*;
import games.poker.gui.*;
import games.dicemonastery.gui.*;
import games.tictactoe.TicTacToeForwardModel;
import games.tictactoe.TicTacToeGameState;
import games.tictactoe.gui.*;
import games.uno.UnoForwardModel;
import games.uno.UnoGameState;
import games.uno.gui.*;
import games.virus.VirusForwardModel;
import games.virus.VirusGameState;
import games.dicemonastery.*;
import games.dominion.*;
import gui.*;
import players.human.ActionController;
import players.human.HumanGUIPlayer;

import java.util.*;

import static core.CoreConstants.*;
import static games.GameType.Category.Number;
import static games.GameType.Category.*;
import static games.GameType.Mechanic.*;

/**
 * Encapsulates all games available in the framework, with minimum and maximum number of players as per game rules.
 * All games further include a list of categories and mechanics, which can be used to filter the game collection.
 */
public enum GameType {

    /**
     * Each game in the framework corresponds to a enum value here, giving minimum players, maximum players,
     * a list of categories the game belongs to, and a list of mechanics the game uses.
     * Add here all games, planned or implemented.
     */
    Pandemic(2, 4,
            new ArrayList<Category>() {{ add(Strategy); add(Medical); }},
            new ArrayList<Mechanic>() {{ add(ActionPoints); add(Cooperative); add(HandManagement);
            add(PointToPointMovement); add(SetCollection); add(Trading); add(VariablePlayerPowers); }}),
    TicTacToe (2, 2,
            new ArrayList<Category>() {{ add(Simple); add(Abstract); }},
            new ArrayList<Mechanic>() {{ add(PatternBuilding); }}),
    ExplodingKittens (2, 5,
            new ArrayList<Category>() {{ add(Strategy); add(Animals); add(Cards); add(ComicBook); add(Humour); }},
            new ArrayList<Mechanic>() {{ add(HandManagement); add(HotPotato); add(PlayerElimination); add(PushYourLuck);
            add(SetCollection); add(TakeThat); }}),
    LoveLetter (2, 4,
            new ArrayList<Category>() {{ add(Cards); add(Deduction); add(Renaissance); }},
            new ArrayList<Mechanic>() {{ add(HandManagement); add(PlayerElimination); }}),
    Uno (2, 10,
            new ArrayList<Category>() {{ add(Cards); add(ComicBook); add(Number); add(MoviesTVRadio); }},
            new ArrayList<Mechanic>() {{ add(HandManagement); add(LoseATurn); add(TakeThat); }}),
    Virus (2, 6,
            new ArrayList<Category>() {{ add(Cards); add(Medical); }},
            new ArrayList<Mechanic>() {{ add(CardDrafting); add(SetCollection); add(TakeThat); }}),
    ColtExpress (2, 6,
            new ArrayList<Category>() {{ add(Strategy); add(AmericanWest); add(Fighting); add(Trains); }},
            new ArrayList<Mechanic>() {{ add(ActionQueue); add(HandManagement); add(Memory); add(ProgrammedEvent);
            add(SimultaneousActionSelection); add(TakeThat); add(VariablePlayerPowers); }}),
    DotsAndBoxes(2, 6,
            new ArrayList<Category>() {{
                add(Simple);
                add(Abstract);
                add(TerritoryBuilding);
            }},
            new ArrayList<Mechanic>() {{
                add(Enclosure);
            }}),
    Poker(2, 14,
            new ArrayList<Category>() {{
                add(Cards);
                add(ComicBook);
                add(Number);
                add(MoviesTVRadio);
            }},

            new ArrayList<Mechanic>() {{
                add(HandManagement);
                add(LoseATurn);
                add(TakeThat);
            }}),
    Blackjack(2, 7,
            new ArrayList<games.GameType.Category>() {{
                add(Cards);
                add(ComicBook);
                add(Number);
                add(MoviesTVRadio);
            }},
            new ArrayList<games.GameType.Mechanic>() {{
                add(HandManagement);
                add(LoseATurn);
                add(TakeThat);
            }}),
<<<<<<< HEAD
    Diamant(2, 6,
            new ArrayList<Category>() {{
                add(Adventure);
                add(Bluffing);
                add(Exploration);
            }},
            new ArrayList<Mechanic>() {{
                add(MoveThroughDeck);
                add(PushYourLuck);
                add(SimultaneousActionSelection);
            }}),
=======
    Diamant( 2, 6,
            new ArrayList<Category>() {{ add(Adventure);add(Bluffing);add(Exploration); }},
            new ArrayList<Mechanic>() {{ add(MoveThroughDeck);add(PushYourLuck);add(SimultaneousActionSelection); }}),
    DiceMonastery(2, 4,
            new ArrayList<Category>() {{ add(Strategy);add(Medieval);}},
            new ArrayList<Mechanic>() {{ add(SetCollection);add(WorkerPlacement);add(EngineBuilding); }}),
>>>>>>> 409c9d38
    Dominion (2, 4,
            new ArrayList<Category>() {{ add(Cards); add(Strategy);}},
            new ArrayList<Mechanic>() {{ add(DeckManagement); }}),
    DominionSizeDistortion (2, 4,
            new ArrayList<Category>() {{ add(Cards); add(Strategy);}},
            new ArrayList<Mechanic>() {{ add(DeckManagement); }}),
    DominionImprovements (2, 4,
            new ArrayList<Category>() {{ add(Cards); add(Strategy);}},
            new ArrayList<Mechanic>() {{ add(DeckManagement); }}),

    Battlelore (2, 2,
            new ArrayList<Category>() {{ add(Fantasy); add(Miniatures); add(Wargame);}},
            new ArrayList<Mechanic>() {{ add(Campaign); add(BattleCardDriven); add(CommandCards);
                add(DiceRolling); add(GridMovement); add(ModularBoard); add(VariablePlayerPowers); }});

//    Carcassonne (2, 5,
//            new ArrayList<Category>() {{ add(Strategy); add(CityBuilding); add(Medieval); add(TerritoryBuilding); }},
//            new ArrayList<Mechanic>() {{ add(Influence); add(MapAddition); add(TilePlacement); }}),

    /**
     * Converts a given string to the enum type corresponding to the game.
     * Add here all games, planned or implemented.
     *
     * @param game - string of a game type
     * @return - GameType corresponding to String
     */
    public GameType stringToGameType(String game) {
        switch (game.toLowerCase()) {
            case "pandemic":
                return Pandemic;
            case "tictactoe":
                return TicTacToe;
            case "explodingkittens":
                return ExplodingKittens;
            case "loveletter":
                return LoveLetter;
            case "uno":
                return Uno;
            case "blackjack":
                return Blackjack;
            case "virus":
                return Virus;
            case "coltexpress":
                return ColtExpress;
            case "dotsandboxes":
                return DotsAndBoxes;
            case "diamant":
                return Diamant;
            case "poker":
                return Poker;
            case "dominion":
                return Dominion;
            case "dominionsizedistortion":
                return DominionSizeDistortion;
            case "dominionimprovements" :
                return DominionImprovements;
<<<<<<< HEAD
            case "battlelore" :
                return Battlelore;
=======
            case "dicemonastery" :
                return DiceMonastery;
>>>>>>> 409c9d38
        }
        System.out.println("Game type not found, returning null. ");
        return null;
    }

    /**
     * Creates an instance of the given game type, with a specific number of players and game seed.
     * Add here all games implemented.
     *
     * @param nPlayers - number of players taking part in the game, used for initialisation.
     * @param seed     - seed for this game.
     * @param params   - Parameters to use for the game. If not specified then we use the default.
     * @return - instance of Game object; null if game not implemented.
     */
    public Game createGameInstance(int nPlayers, long seed, AbstractParameters params) {
        if (nPlayers < minPlayers || nPlayers > maxPlayers) {
                System.out.println("Unsupported number of players: " + nPlayers
                        + ". Should be in range [" + minPlayers + "," + maxPlayers + "].");
            return null;
        }

        params = (params == null) ? ParameterFactory.getDefaultParams(this, seed) : params;
        AbstractForwardModel forwardModel;
        AbstractGameState gameState;

        switch (this) {
            case Pandemic:
                forwardModel = new PandemicForwardModel(params, nPlayers);
                gameState = new PandemicGameState(params, nPlayers);
                break;
            case TicTacToe:
                forwardModel = new TicTacToeForwardModel();
                gameState = new TicTacToeGameState(params, nPlayers);
                break;
            case ExplodingKittens:
                forwardModel = new ExplodingKittensForwardModel();
                gameState = new ExplodingKittensGameState(params, nPlayers);
                break;
            case LoveLetter:
                forwardModel = new LoveLetterForwardModel();
                gameState = new LoveLetterGameState(params, nPlayers);
                break;
            case Uno:
                forwardModel = new UnoForwardModel();
                gameState = new UnoGameState(params, nPlayers);
                break;
            case Blackjack:
                forwardModel = new BlackjackForwardModel();
                gameState = new BlackjackGameState(params, nPlayers);
                break;
            case Poker:
                forwardModel = new PokerForwardModel();
                gameState = new PokerGameState(params, nPlayers);
                break;
            case Virus:
                forwardModel = new VirusForwardModel();
                gameState = new VirusGameState(params, nPlayers);
                break;
            case ColtExpress:
                forwardModel = new ColtExpressForwardModel();
                gameState = new ColtExpressGameState(params, nPlayers);
                break;
            case DotsAndBoxes:
                forwardModel = new DBForwardModel();
                gameState = new DBGameState(params, nPlayers);
                break;
            case Diamant:
                forwardModel = new DiamantForwardModel();
                gameState = new DiamantGameState(params, nPlayers);
                break;
            case DiceMonastery:
                forwardModel = new DiceMonasteryForwardModel();
                gameState = new DiceMonasteryGameState(params, nPlayers);
                break;
            case Dominion:
            case DominionImprovements:
            case DominionSizeDistortion:
                forwardModel = new DominionForwardModel();
                gameState = new DominionGameState(params, nPlayers);
                break;
            case Battlelore:
                forwardModel = new BattleloreForwardModel();
                gameState = new BattleloreGameState(params, nPlayers);
                break;
            default:
                throw new AssertionError("Game not yet supported : " + this);
        }

        return new Game(this, forwardModel, gameState);
    }

<<<<<<< HEAD
    public AbstractParameters createParameterSet(long seed) {
        switch (this) {
            case Pandemic:
                return new PandemicParameters("data/pandemic/", seed);
            case TicTacToe:
                return new TicTacToeGameParameters(seed);
            case ExplodingKittens:
                return new ExplodingKittensParameters(seed);
            case LoveLetter:
                return new LoveLetterParameters(seed);
            case Uno:
                return new UnoGameParameters(seed);
            case Blackjack:
                return new BlackjackParameters(seed);
            case Poker:
                return new PokerGameParameters(seed);
            case Virus:
                return new VirusGameParameters(seed);
            case ColtExpress:
                return new ColtExpressParameters(seed);
            case DotsAndBoxes:
                return new DBParameters(seed);
            case Diamant:
                return new DiamantParameters(seed);
            case Dominion:
                return DominionParameters.firstGame(seed);
            case DominionSizeDistortion:
                return DominionParameters.sizeDistortion(seed);
            case DominionImprovements:
                return DominionParameters.improvements(seed);
            case Battlelore:
                return new BattleloreGameParameters("data/battlelore",seed);
            default:
                throw new AssertionError("No default Parameters specified for Game " + this);
        }
    }

=======
>>>>>>> 409c9d38
    /**
     * Creates a graphical user interface for the given game type. Add here all games with a GUI available.
     *
     * @param game - game to create a GUI for.
     * @param ac   - ActionController object allowing for user interaction with the GUI.
     * @return - GUI for the given game type.
     */
    public AbstractGUIManager createGUIManager(GamePanel parent, Game game, ActionController ac) {

        AbstractGUIManager gui = null;

        // Find ID of human player, if any (-1 if none)
        int human = -1;
        if (game != null && game.getPlayers() != null) {
            for (int i = 0; i < game.getPlayers().size(); i++) {
                if (game.getPlayers().get(i) instanceof HumanGUIPlayer) {
                    human = i;
                    break;
                }
            }
        }

        switch (this) {
            case Pandemic:
                gui = new PandemicGUIManager(parent, game, ac);
                break;
            case Uno:
                gui = new UnoGUIManager(parent, game, ac, human);
                break;
            case Blackjack:
                gui = new BlackjackGUIManager(parent, game, ac, human);
                break;
            case Poker:
                gui = new PokerGUIManager(parent, game, ac, human);
                break;
            case ColtExpress:
                gui = new ColtExpressGUIManager(parent, game, ac, human);
                break;
            case ExplodingKittens:
                gui = new ExplodingKittensGUIManager(parent, game, ac, human);
                break;
            case LoveLetter:
                gui = new LoveLetterGUIManager(parent, game, ac, human);
                break;
            case TicTacToe:
                gui = new TicTacToeGUIManager(parent, game, ac);
                break;
            case DotsAndBoxes:
                if (game != null) {
                    gui = new DBGUIManager(parent, game.getGameState(), ac);
                } else {
                    gui = new PrototypeGUIManager(parent, null, null, ac, 100);
                }
                break;
            case Dominion:
            case DominionImprovements:
            case DominionSizeDistortion:
                gui = new DominionGUIManager(parent, game, ac, human);
                break;
<<<<<<< HEAD
            // TODO: Diamant GUI

            case Battlelore:
                gui = new BattleloreGUI(parent, game, ac);
=======
            case DiceMonastery:
                gui = new DiceMonasteryGUI(parent, game, ac, human);
                break;
>>>>>>> 409c9d38
        }

        return gui;
    }


    // Minimum and maximum number of players supported in this game
    private final int minPlayers, maxPlayers;

    // boardgamegeek.com topic classification of games
    private final ArrayList<Category> categories;
    private final ArrayList<Mechanic> mechanics;

    public enum Category {
        Strategy,
        Simple,
        Abstract,
        Animals,
        Cards,
        ComicBook,
        Humour,
        Medical,
        Deduction,
        Renaissance,
        MoviesTVRadio,
        Number,
        AmericanWest,
        Fighting,
        Trains,
        CityBuilding,
        Medieval,
        TerritoryBuilding,
        Adventure,
        Exploration,
        Fantasy,
        Miniatures,
        Bluffing,
        Wargame;

        /**
         * Retrieves a list of all games within this category.
         *
         * @return - list of game types.
         */
        public List<GameType> getAllGames() {
            ArrayList<GameType> games = new ArrayList<>();
            for (GameType gt : GameType.values()) {
                if (gt.getCategories().contains(this)) {
                    games.add(gt);
                }
            }
            return games;
        }

        /**
         * Retrieves a list of all games that are NOT within this category.
         *
         * @return - list of game types.
         */
        public List<GameType> getAllGamesExcluding() {
            ArrayList<GameType> games = new ArrayList<>();
            for (GameType gt : GameType.values()) {
                if (!gt.getCategories().contains(this)) {
                    games.add(gt);
                }
            }
            return games;
        }
    }

    public enum Mechanic {
        Cooperative,
        ActionPoints,
        HandManagement,
        PointToPointMovement,
        SetCollection,
        Trading,
        VariablePlayerPowers,
        HotPotato,
        PlayerElimination,
        PushYourLuck,
        TakeThat,
        LoseATurn,
        CardDrafting,
        ActionQueue,
        Memory,
        SimultaneousActionSelection,
        ProgrammedEvent,
        Influence,
        MapAddition,
        TilePlacement,
        PatternBuilding,
        GameMaster,
        DiceRolling,
        GridMovement,
        WorkerPlacement,
        EngineBuilding,
        LineOfSight,
        ModularBoard,
        MovementPoints,
        MultipleMaps,
        Campaign,
        Enclosure,
        DeckManagement,
        BattleCardDriven,
        CommandCards,
        MoveThroughDeck;

        /**
         * Retrieves a list of all games using this mechanic.
         *
         * @return - list of game types.
         */
        public List<GameType> getAllGames() {
            ArrayList<GameType> games = new ArrayList<>();
            for (GameType gt : GameType.values()) {
                if (gt.getMechanics().contains(this)) {
                    games.add(gt);
                }
            }
            return games;
        }

        /**
         * Retrieves a list of all games that do NOT use this mechanic.
         *
         * @return - list of game types.
         */
        public List<GameType> getAllGamesExcluding() {
            ArrayList<GameType> games = new ArrayList<>();
            for (GameType gt : GameType.values()) {
                if (!gt.getMechanics().contains(this)) {
                    games.add(gt);
                }
            }
            return games;
        }
    }

    GameType(int minPlayers, int maxPlayers, ArrayList<Category> categories, ArrayList<Mechanic> mechanics) {
        this.minPlayers = minPlayers;
        this.maxPlayers = maxPlayers;
        this.categories = categories;
        this.mechanics = mechanics;
    }

    // Getters
    public int getMinPlayers() {
        return minPlayers;
    }
    public int getMaxPlayers() {
        return maxPlayers;
    }
    public ArrayList<Category> getCategories() {
        return categories;
    }
    public ArrayList<Mechanic> getMechanics() {
        return mechanics;
    }
    public static int getMinPlayersAllGames() {
        int min = Integer.MAX_VALUE;
        for (GameType gt : GameType.values()) {
            if (gt.minPlayers < min) min = gt.minPlayers;
        }
        return min;
    }
    public static int getMaxPlayersAllGames() {
        int max = Integer.MIN_VALUE;
        for (GameType gt : GameType.values()) {
            if (gt.minPlayers > max) max = gt.minPlayers;
        }
        return max;
    }

    /**
     * Creates an instance of the given game type with nPlayers number of players and a new random seed.
     *
     * @param nPlayers - number of players for the game.
     * @return - instance of Game object; null if game not implemented.
     */
    public Game createGameInstance(int nPlayers) {
        return createGameInstance(nPlayers, System.currentTimeMillis(), ParameterFactory.getDefaultParams(this, System.currentTimeMillis()));
    }

    public Game createGameInstance(int nPlayers, long seed) {
        return createGameInstance(nPlayers, seed, ParameterFactory.getDefaultParams(this, seed));
    }

    public Game createGameInstance(int nPlayers, AbstractParameters gameParams) {
        if (gameParams == null) {
            return createGameInstance(nPlayers, System.currentTimeMillis(), gameParams);
        } else {
            return createGameInstance(nPlayers, gameParams.getRandomSeed(), gameParams);
        }
    }

    @Override
    public String toString() {
        boolean implemented = createGameInstance(minPlayers) != null;
        AbstractGUIManager g = createGUIManager(null,null, null);
        boolean gui = g != null;
        boolean prototypeGUI = g instanceof PrototypeGUIManager;
        return (gui ? prototypeGUI ? ANSI_CYAN : ANSI_BLUE : implemented ? ANSI_GREEN : ANSI_RED) + this.name() + ANSI_RESET + " {" +
                "\n\tminPlayers = " + minPlayers +
                "\n\tmaxPlayers = " + maxPlayers +
                "\n\tcategories = " + categories +
                "\n\tmechanics = " + mechanics +
                (implemented ? ANSI_GREEN : ANSI_RED) +
                "\n\timplemented = " + implemented + ANSI_RESET +
                (gui ? prototypeGUI ? ANSI_CYAN : ANSI_BLUE : ANSI_RED) +
                "\n\tGUI = " + gui + ANSI_RESET +
                "\n}\n";
    }

    public static void main(String[] args) {
        System.out.println("Games available in the framework: \n");
        for (GameType gt : GameType.values()) {
            System.out.println(gt.toString());
        }
    }
}<|MERGE_RESOLUTION|>--- conflicted
+++ resolved
@@ -1,8 +1,6 @@
 package games;
 
 import core.*;
-<<<<<<< HEAD
-
 import core.turnorders.AlternatingTurnOrder;
 import games.battlelore.BattleloreForwardModel;
 import games.battlelore.BattleloreGameState;
@@ -12,8 +10,6 @@
 import games.blackjack.BlackjackGameState;
 import games.blackjack.BlackjackParameters;
 import games.blackjack.gui.BlackjackGUIManager;
-=======
->>>>>>> 409c9d38
 import games.coltexpress.ColtExpressForwardModel;
 import games.coltexpress.ColtExpressGameState;
 import games.coltexpress.gui.ColtExpressGUIManager;
@@ -127,26 +123,12 @@
                 add(LoseATurn);
                 add(TakeThat);
             }}),
-<<<<<<< HEAD
-    Diamant(2, 6,
-            new ArrayList<Category>() {{
-                add(Adventure);
-                add(Bluffing);
-                add(Exploration);
-            }},
-            new ArrayList<Mechanic>() {{
-                add(MoveThroughDeck);
-                add(PushYourLuck);
-                add(SimultaneousActionSelection);
-            }}),
-=======
     Diamant( 2, 6,
             new ArrayList<Category>() {{ add(Adventure);add(Bluffing);add(Exploration); }},
             new ArrayList<Mechanic>() {{ add(MoveThroughDeck);add(PushYourLuck);add(SimultaneousActionSelection); }}),
     DiceMonastery(2, 4,
             new ArrayList<Category>() {{ add(Strategy);add(Medieval);}},
             new ArrayList<Mechanic>() {{ add(SetCollection);add(WorkerPlacement);add(EngineBuilding); }}),
->>>>>>> 409c9d38
     Dominion (2, 4,
             new ArrayList<Category>() {{ add(Cards); add(Strategy);}},
             new ArrayList<Mechanic>() {{ add(DeckManagement); }}),
@@ -156,7 +138,6 @@
     DominionImprovements (2, 4,
             new ArrayList<Category>() {{ add(Cards); add(Strategy);}},
             new ArrayList<Mechanic>() {{ add(DeckManagement); }}),
-
     Battlelore (2, 2,
             new ArrayList<Category>() {{ add(Fantasy); add(Miniatures); add(Wargame);}},
             new ArrayList<Mechanic>() {{ add(Campaign); add(BattleCardDriven); add(CommandCards);
@@ -203,13 +184,10 @@
                 return DominionSizeDistortion;
             case "dominionimprovements" :
                 return DominionImprovements;
-<<<<<<< HEAD
             case "battlelore" :
                 return Battlelore;
-=======
             case "dicemonastery" :
                 return DiceMonastery;
->>>>>>> 409c9d38
         }
         System.out.println("Game type not found, returning null. ");
         return null;
@@ -301,46 +279,6 @@
         return new Game(this, forwardModel, gameState);
     }
 
-<<<<<<< HEAD
-    public AbstractParameters createParameterSet(long seed) {
-        switch (this) {
-            case Pandemic:
-                return new PandemicParameters("data/pandemic/", seed);
-            case TicTacToe:
-                return new TicTacToeGameParameters(seed);
-            case ExplodingKittens:
-                return new ExplodingKittensParameters(seed);
-            case LoveLetter:
-                return new LoveLetterParameters(seed);
-            case Uno:
-                return new UnoGameParameters(seed);
-            case Blackjack:
-                return new BlackjackParameters(seed);
-            case Poker:
-                return new PokerGameParameters(seed);
-            case Virus:
-                return new VirusGameParameters(seed);
-            case ColtExpress:
-                return new ColtExpressParameters(seed);
-            case DotsAndBoxes:
-                return new DBParameters(seed);
-            case Diamant:
-                return new DiamantParameters(seed);
-            case Dominion:
-                return DominionParameters.firstGame(seed);
-            case DominionSizeDistortion:
-                return DominionParameters.sizeDistortion(seed);
-            case DominionImprovements:
-                return DominionParameters.improvements(seed);
-            case Battlelore:
-                return new BattleloreGameParameters("data/battlelore",seed);
-            default:
-                throw new AssertionError("No default Parameters specified for Game " + this);
-        }
-    }
-
-=======
->>>>>>> 409c9d38
     /**
      * Creates a graphical user interface for the given game type. Add here all games with a GUI available.
      *
@@ -400,16 +338,13 @@
             case DominionSizeDistortion:
                 gui = new DominionGUIManager(parent, game, ac, human);
                 break;
-<<<<<<< HEAD
             // TODO: Diamant GUI
-
             case Battlelore:
                 gui = new BattleloreGUI(parent, game, ac);
-=======
+                break;
             case DiceMonastery:
                 gui = new DiceMonasteryGUI(parent, game, ac, human);
                 break;
->>>>>>> 409c9d38
         }
 
         return gui;
