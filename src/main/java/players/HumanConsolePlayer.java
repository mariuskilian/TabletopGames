--- conflicted
+++ resolved
@@ -48,8 +48,4 @@
         Scanner in = new Scanner(System.in);
         in.next();
     }
-<<<<<<< HEAD
-=======
-
->>>>>>> b6fa33b0
 }
