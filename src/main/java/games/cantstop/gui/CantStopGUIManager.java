--- conflicted
+++ resolved
@@ -23,11 +23,7 @@
         height = cantStopHeight;
 
         JPanel infoPanel = createGameStateInfoPanel("Can't Stop", state, width, defaultInfoPanelHeight);
-<<<<<<< HEAD
-        JComponent actionPanel = createActionPanel(new ScreenHighlight[0], width, defaultActionPanelHeight);
-=======
         JComponent actionPanel = createActionPanel(new IScreenHighlight[0], width, defaultActionPanelHeight);
->>>>>>> b25a4283
 
         parent.setLayout(new BorderLayout());
         parent.add(view, BorderLayout.CENTER);
