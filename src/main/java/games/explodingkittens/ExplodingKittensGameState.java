--- conflicted
+++ resolved
@@ -58,31 +58,19 @@
     }
 
     public void killPlayer(int playerID){
-<<<<<<< HEAD
-        isPlayerAlive[playerID] = false;
-        int nPlayersActive = 0;
-        for (int i = 0; i < getNPlayers(); i++) {
-            if (isPlayerAlive[i]) nPlayersActive++;
-=======
         setPlayerResult(Utils.GameResult.GAME_LOSE, playerID);
         int nPlayersActive = 0;
         for (int i = 0; i < getNPlayers(); i++) {
             if (playerResults[i] == Utils.GameResult.GAME_ONGOING) nPlayersActive++;
->>>>>>> 16eb9da3
         }
         if (nPlayersActive == 1) {
             this.gameStatus = Utils.GameResult.GAME_END;
         }
     }
 
-<<<<<<< HEAD
-    public void setComponents(ExplodingKittenParameters gameParameters) {
-        drawPile = new Deck<>();
-=======
     public void setComponents() {
         ExplodingKittenParameters ekp = (ExplodingKittenParameters)gameParameters;
         drawPile = new Deck<>("Draw Pile");
->>>>>>> 16eb9da3
 
         // add all cards and distribute 7 random cards to each player
         for (HashMap.Entry<ExplodingKittenCard.CardType, Integer> entry : ekp.cardCounts.entrySet()) {
@@ -103,11 +91,7 @@
             Arrays.fill(visibility, !PARTIAL_OBSERVABLE);
             visibility[i] = true;
 
-<<<<<<< HEAD
-            Deck<ExplodingKittenCard> playerCards = new Deck<>();
-=======
             Deck<ExplodingKittenCard> playerCards = new Deck<>("Player Cards");
->>>>>>> 16eb9da3
             playerCards.setDeckVisibility(visibility);
             playerHandCards.add(playerCards);
 
@@ -258,12 +242,8 @@
     public void endGame() {
         this.gameStatus = Utils.GameResult.GAME_END;
         for (int i = 0; i < getNPlayers(); i++){
-<<<<<<< HEAD
-            playerResults[i] = isPlayerAlive[i] ? Utils.GameResult.GAME_WIN : Utils.GameResult.GAME_LOSE;
-=======
             if (playerResults[i] == Utils.GameResult.GAME_ONGOING)
                 playerResults[i] = Utils.GameResult.GAME_WIN;
->>>>>>> 16eb9da3
         }
     }
 
