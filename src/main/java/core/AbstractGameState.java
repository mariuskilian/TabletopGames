package core;

import core.actions.AbstractAction;
import core.components.Area;
import core.components.Component;
import core.interfaces.IGamePhase;
import core.interfaces.IObservation;
import core.turnorders.TurnOrder;
import utilities.Utils;

import java.util.*;

/**
 * Contains all game state information.
 */
public abstract class AbstractGameState {

    // Default game phases: main, player reaction, end.
    public enum DefaultGamePhase implements IGamePhase {
        Main,
        PlayerReaction,
        End
    }

    // Parameters, forward model and turn order for the game
    protected final AbstractGameParameters gameParameters;
    protected AbstractForwardModel forwardModel;
    protected TurnOrder turnOrder;
    protected Area<Component> allComponents;

    // List of actions currently available for the player
    protected List<AbstractAction> availableActions;

    // Status of the game, and status for each player (in cooperative games, the game status is also each player's status)
    protected Utils.GameResult gameStatus;
    protected Utils.GameResult[] playerResults;

    // Current game phase
    protected IGamePhase gamePhase;

    // Data for this game
    protected AbstractGameData data;

    /**
     * Constructor. Initialises some generic game state variables.
     * @param gameParameters - game parameters.
     * @param model - forward model.
     * @param turnOrder - turn order for this game.
     */
    public AbstractGameState(AbstractGameParameters gameParameters, AbstractForwardModel model, TurnOrder turnOrder){
        this.gameParameters = gameParameters;
        this.forwardModel = model;
        this.turnOrder = turnOrder;
        this.allComponents = new Area<>(-1, "All Components");
    }

    // Setters
    public final void setTurnOrder(TurnOrder turnOrder) {
        this.turnOrder = turnOrder;
    }
    public final void setGameStatus(Utils.GameResult status) { this.gameStatus = status; }
    public final void setPlayerResult(Utils.GameResult result, int playerIdx) {  this.playerResults[playerIdx] = result; }
    public final void setGamePhase(IGamePhase gamePhase) {
        this.gamePhase = gamePhase;
    }
    public final void setMainGamePhase() {
        this.gamePhase = DefaultGamePhase.Main;
    }

    // Getters
    public final TurnOrder getTurnOrder(){return turnOrder;}
    public final int getCurrentPlayer() { return turnOrder.getCurrentPlayer(this); }
    public final Utils.GameResult getGameStatus() {  return gameStatus; }
    public final AbstractGameParameters getGameParameters() { return this.gameParameters; }
    public final int getNPlayers() { return turnOrder.nPlayers(); }
    public final Utils.GameResult[] getPlayerResults() { return playerResults; }
    public final boolean isNotTerminal(){ return gameStatus == Utils.GameResult.GAME_ONGOING; }
    public final List<AbstractAction> getActions() {
        return getActions(false);
    }
    public final List<AbstractAction> getActions(boolean forceCompute) {
        if (forceCompute || availableActions == null || availableActions.size() == 0) {
            availableActions = computeAvailableActions();
        }
        return availableActions;
    }
    public final IGamePhase getGamePhase() {
        return gamePhase;
    }
    public AbstractGameData getData() {
        return data;
    }
    public Component getComponentById(int id) {
        return allComponents.getComponent(id);
    }

    /* Methods to be implemented by subclass */

    /**
     * Performs any end of game computations, as needed. Not necessary to be implemented in the subclass, but can be.
     * The last thing to be called in the game loop, after the game is finished.
     */
    public void endGame() {}

    /**
     * Retrieves an observation specific to the given player from this game state object. Components which are not
     * observed by the player are removed, the rest are copied.
     * @param player - player observing this game state.
     * @return - IObservation, the observation for this player.
     */
    public abstract IObservation getObservation(int player);

    /**
     * Calculates the list of currently available actions, possibly depending on the game phase.
<<<<<<< HEAD
     * @return - List of IAction objects.
=======
     * @return - List of AbstractAction objects.
>>>>>>> 5afafa82
     */
    public abstract List<AbstractAction> computeAvailableActions();

    /**
     * Must add all components used in the game to the allComponents area, mapping to their assigned component ID
     * and NOT another game specific key. Use one of these functions for this functionality only:
     *          - Area.putComponent(Component component)
     *          - Area.putComponents(List<Component> components)
     *          - Area.putComponents(Area area)
     * Method is called after initialising the game state.
     */
    public abstract void addAllComponents();

    /*
    public AbstractGameState(AbstractGameState gameState) {
        this(gameState.gameParameters);
        this.activePlayer = gameState.activePlayer;
        this.nPlayers = gameState.nPlayers;
        this.roundStep = gameState.roundStep;
        this.gameStatus = gameState.gameStatus;
    }

    protected AbstractGameState _copy()
    {
        AbstractGameState gsCopy = this.createNewGameState();
        return gsCopy;
    }

    public abstract AbstractGameState createNewGameState();

    public abstract void copyTo(AbstractGameState dest, int playerId);

    public abstract void setComponents(String dataPath);

    void setForwardModel(ForwardModel fm) { this.forwardModel = fm; }
    ForwardModel getModel() {return this.forwardModel;}


    void setGameParameters(GameParameters gp) { this.gameParameters = gp; }

    public int getActingPlayer() {  // Returns player taking an action (or possibly a reaction) next
        if (reactivePlayers.size() == 0)
            return activePlayer;
        else return reactivePlayers.get(0);
    }
    public ArrayList<Integer> getReactivePlayers() { return reactivePlayers; }  // Returns players queued to react
    public void addReactivePlayer(int player) { reactivePlayers.add(player); }
    public boolean removeReactivePlayer() {
        if (reactivePlayers.size() > 0) {
            reactivePlayers.remove(0);
            return true;
        }
        return false;
    }
     */
}<|MERGE_RESOLUTION|>--- conflicted
+++ resolved
@@ -112,11 +112,7 @@
 
     /**
      * Calculates the list of currently available actions, possibly depending on the game phase.
-<<<<<<< HEAD
-     * @return - List of IAction objects.
-=======
      * @return - List of AbstractAction objects.
->>>>>>> 5afafa82
      */
     public abstract List<AbstractAction> computeAvailableActions();
 
