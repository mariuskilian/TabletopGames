--- conflicted
+++ resolved
@@ -13,16 +13,11 @@
 import io.humble.video.*;
 import io.humble.video.awt.MediaPictureConverter;
 import io.humble.video.awt.MediaPictureConverterFactory;
-<<<<<<< HEAD
 import players.human.ActionController;
 import players.human.HumanConsolePlayer;
 import players.human.HumanGUIPlayer;
 import players.mcts.MCTSParams;
 import players.mcts.MCTSPlayer;
-=======
-import players.human.*;
-import players.simple.RandomPlayer;
->>>>>>> 5387add5
 import utilities.Pair;
 import utilities.Utils;
 
@@ -546,7 +541,7 @@
                 // Get action from player, and time it
                 s = System.nanoTime();
                 if (debug) System.out.printf("About to get action for player %d%n", gameState.getCurrentPlayer());
-                action = currentPlayer.getAction(observation, observedActions);
+                action = currentPlayer.getAction(observation);
                 agentTime += (System.nanoTime() - s);
                 nDecisions++;
             }
