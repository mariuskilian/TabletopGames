package evaluation;

import core.AbstractParameters;
import core.AbstractPlayer;
import core.CoreConstants;
import core.ParameterFactory;
import core.interfaces.IGameListener;
import core.interfaces.ILearner;
import core.interfaces.IStateFeatureVector;
import core.interfaces.IStatisticLogger;
import games.GameType;
import players.PlayerFactory;
import players.learners.AbstractLearner;
import utilities.FileStatsLogger;
import utilities.StateFeatureListener;
import utilities.Utils;

import java.io.File;
import java.util.*;
import java.util.regex.Pattern;
import java.util.stream.Collectors;

import static utilities.Utils.getArg;

public class ProgressiveLearner {

    GameType gameToPlay;
    String dataDir, player, defaultHeuristic, heuristic;
    AbstractParameters params;
    List<AbstractPlayer> agents;
    ILearner learner;
    int nPlayers, matchups, iterations, iter, finalMatchups;
    AbstractPlayer basePlayer;
    AbstractPlayer[] agentsPerGeneration;
    String[] dataFilesByIteration;
    String[] learnedFilesByIteration;
    IStateFeatureVector phi;
    CoreConstants.GameEvents frequency;
    boolean currentPlayerOnly;
    String phiClass, prefix;
    boolean useOnlyLast;

    public ProgressiveLearner(String[] args) {

        /* 1. Settings for the tournament */

        try {
            gameToPlay = GameType.valueOf(getArg(args, "game", ""));
        } catch (IllegalArgumentException e) {
            throw new IllegalArgumentException("A Game must be specified");
        }

        nPlayers = getArg(args, "nPlayers", 2);
        matchups = getArg(args, "matchups", 1);
        finalMatchups = getArg(args, "finalMatchups", 1000);
        iterations = getArg(args, "iterations", 100);
        useOnlyLast = getArg(args, "useOnlyLast", false);
        agentsPerGeneration = new AbstractPlayer[iterations];
        dataFilesByIteration = new String[iterations];
        String learnerClass = getArg(args, "learner", "");
        if (learnerClass.equals(""))
            throw new IllegalArgumentException("Must specify a learner class");
        learner = Utils.loadClassFromString(learnerClass);
        if (learner instanceof AbstractLearner) {
            ((AbstractLearner) learner).setGamma(getArg(args, "gamma", 1.0));
            ((AbstractLearner) learner).setTarget(getArg(args, "target", AbstractLearner.Target.WIN));
        }

        learnedFilesByIteration = new String[iterations];
        player = getArg(args, "player", "");
        String gameParams = getArg(args, "gameParams", "");
        dataDir = getArg(args, "dir", "");

        params = ParameterFactory.createFromFile(gameToPlay, gameParams);

        phiClass = getArg(args, "statePhi", "");
        if (phiClass.equals(""))
            throw new IllegalArgumentException("Must specify a state feature vector");
        phi = Utils.loadClassFromString(phiClass);
        prefix = getArg(args, "fileName", String.format("%tF-%s", System.currentTimeMillis(), phi.getClass().getSimpleName()));
        defaultHeuristic = getArg(args, "defaultHeuristic", "players.heuristics.NullHeuristic");
        heuristic = getArg(args, "heuristic", "players.heuristics.LinearStateHeuristic");
        currentPlayerOnly = getArg(args, "stateCPO", false);
        frequency = CoreConstants.GameEvents.valueOf(getArg(args, "stateFreq", "ACTION_TAKEN"));
    }

    public static void main(String[] args) {
        List<String> argsList = Arrays.asList(args);
        if (argsList.contains("--help") || argsList.contains("-h") || argsList.isEmpty()) {
            System.out.println(
                    "There are a number of possible arguments:\n" +
                            "\tgame=          The name of the game to play. Required. \n" +
                            "\tnPlayers=      The number of players in each game. Defaults to the minimum for the game.\n" +
                            "\tplayer=        The JSON file of the agent definition to be used. \n" +
                            "\t               This will need to use a heuristic that takes a file input.\n" +
                            "\t               This location(s) for this injection in the JSON file must be marked with '*FILE*'\n" +
                            "\t               The content of the 'heuristic' argument will be injected to replace *HEURISTIC* in the file.\n" +
                            "\t               It can also optionally have the class to be used as FeatureVector marked with '*PHI*'\n" +
                            "\t               in which case the value specifies in the statePhi argument will be injected.\n" +
                            "\t               A default heuristic can be specified for the initial iteration with '*DEFAULT*'\n" +
                            "\t               in which case the defaultHeuristic argument will be used.\n" +
                            "\tfileName=      The prefix to use on the files generate on each learning iteration.\n" +
                            "\t               The default will use the name of the learner and the system date.\n" +
                            "\tlearner=       The full class name of an ILearner implementation.\n" +
                            "\t               This learner must be compatible with the heuristic - in that it must \n" +
                            "\t               generate a file that the heuristic can read.\n" +
                            "\ttarget=        The target to use (WIN, ORDINAL, SCORE, WIN_MEAN, ORD_MEAN)\n" +
                            "\tgamma=         The discount factor to use - this is applied per round, not per action\n" +
                            "\tdir=           The directory containing agent JSON files for learned heuristics and raw data\n" +
                            "\tgameParams=    (Optional) A JSON file from which the game parameters will be initialised.\n" +
                            "\tmatchups=      Defaults to 1. The number of games to play before the learning process is called.\n" +
                            "\tstatePhi=      The full class name of an IStateFeatureVector implementation that defines the inputs \n" +
                            "\t               to the heuristic used in the player files.\n" +
                            "\tstateFreq=     How frequently to record a value to regress against (ROUND_OVER, TURN_OVER, ACTION_CHOSEN, ACTION_TAKEN)\n" +
                            "\t               Defaults to ACTION_TAKEN.\n" +
                            "\tstateCPO=      Whether to only record states for the current player (defaults to all players)\n" +
                            "\theuristic=     A class name for a heuristic to inject into the Agent JSON defintition (see 'player')\n" +
                            "\t               Defaults to players.heuristics.LinearStateHeuristic\n" +
                            "\tdefaultHeuristic=Defaults to a null heuristic (random play). This is only used in the first iteration\n" +
                            "\t               when we have no data.  \n" +
                            "\titerations=    Stop after this number of learning iterations. Defaults to 100.\n" +
                            "\tfinalMatchups= The number of games to run in a final tournament between all agents. Defaults to 1000."
            );
            return;
        }

        ProgressiveLearner pl = new ProgressiveLearner(args);

        /*
        Once we train a heuristic we need to inject it in a standard fashion into the agents
        A flexible way to do this is to replace placeholders in the JSON file with the details of the heuristic;
         - class
         - constructor parameters (will need a file as a standard here)

         Then I insert the whole JSONObject - class name, plus the assumption of a single argument for a config file
         which is what we are learning. The name of this file can be controlled from here - say ILearner name, date, iteration
         The ILearner will generate the file - the idea is that we decide what data to use here; load it into memory, pass this
         to the ILearner, along with the name of the file it should create with the results.
         For the moment we will use a synchronous, single-threaded method, and wait between game runs.
         */

        pl.run();
    }

    public void run() {
        iter = 0;
        do {
            loadAgents();

            runGamesWithAgents();

            learnFromNewData();
            iter++;
        } while (iter < iterations);

        // Now we can run a tournament of everyone
<<<<<<< HEAD
        if (basePlayers.length == 1) {
            List<AbstractPlayer> finalAgents = Arrays.stream(agentsPerGeneration).collect(Collectors.toList());
            // then add in the default agent that we started with
            AbstractPlayer defaultAgent = PlayerFactory.createPlayer(player, this::injectAgentAttributes);
            defaultAgent.setName("Default Agent");
            finalAgents.add(defaultAgent);
            RoundRobinTournament tournament = new RandomRRTournament(finalAgents, gameToPlay, nPlayers, 1, true, finalMatchups,
                    System.currentTimeMillis(), params);

            tournament.listeners = new ArrayList<>();
            IStatisticLogger logger = new FileStatsLogger(prefix + "_Final.txt");
            IGameListener gameTracker = IGameListener.createListener("utilities.GameResultListener", logger);
            tournament.listeners.add(gameTracker);
            tournament.runTournament();
     //       gameTracker.allGamesFinished();
        }
=======
        List<AbstractPlayer> finalAgents = Arrays.stream(agentsPerGeneration).collect(Collectors.toList());
        finalAgents.add(basePlayer);
        RoundRobinTournament tournament = new RandomRRTournament(finalAgents, gameToPlay, nPlayers, 1, true, finalMatchups,
                System.currentTimeMillis(), params);

        tournament.listeners = new ArrayList<>();
        IStatisticLogger logger = new FileStatsLogger(prefix + "_Final.txt");
        IGameListener gameTracker = IGameListener.createListener("utilities.GameResultListener", logger);
        tournament.listeners.add(gameTracker);
        tournament.runTournament();
      // gameTracker.allGamesFinished(); // This is done in tournament
>>>>>>> 94710a9d
    }

    private void loadAgents() {
        agents = new LinkedList<>();
        File playerLoc = new File(player);
        if (playerLoc.isDirectory()) {
            throw new IllegalArgumentException("Not yet implemented for a directory of players");
        }
        if (iter == 0 || useOnlyLast) {
            agents.add(PlayerFactory.createPlayer(player, this::injectAgentAttributes));
            if (iter == 0) {
                basePlayer = agents.get(0);
                basePlayer.setName("Default Agent");
            }
        } else {
            agents.add(basePlayer);
            agents.addAll(Arrays.asList(agentsPerGeneration).subList(0, iter));
        }
    }

    private String injectAgentAttributes(String raw) {
        String fileName = learnedFilesByIteration[iter] == null ? "" : learnedFilesByIteration[iter] ;
        return raw.replaceAll(Pattern.quote("*FILE*"), fileName)
                .replaceAll(Pattern.quote("*PHI*"), phiClass)
                .replaceAll(Pattern.quote("*HEURISTIC*"), heuristic)
                .replaceAll(Pattern.quote("*DEFAULT*"), defaultHeuristic);
    }

    private void runGamesWithAgents() {
        // Run!
        RoundRobinTournament tournament = new RandomRRTournament(agents, gameToPlay, nPlayers, 1, true, matchups,
                System.currentTimeMillis(), params);
        tournament.verbose = false;

        String fileName = String.format("%s_%d.data", prefix, iter);
        dataFilesByIteration[iter] = fileName;
        StateFeatureListener dataTracker = new StateFeatureListener(new FileStatsLogger(fileName), phi, frequency, currentPlayerOnly);
        tournament.listeners = Collections.singletonList(dataTracker);
        tournament.runTournament();
    }

    private void learnFromNewData() {
        // for the moment we will just supply the most recent file
        learner.learnFrom(dataFilesByIteration[iter]);

        String fileName = String.format("%s_%d.txt", prefix, iter);
        learnedFilesByIteration[iter] = fileName;
        learner.writeToFile(fileName);

        // if we only have one agent type, then we can create one agent as the result of this round
        agentsPerGeneration[iter] = PlayerFactory.createPlayer(player, this::injectAgentAttributes);
        agentsPerGeneration[iter].setName(String.format("Iteration %2d", iter + 1));

    }
}<|MERGE_RESOLUTION|>--- conflicted
+++ resolved
@@ -154,24 +154,6 @@
         } while (iter < iterations);
 
         // Now we can run a tournament of everyone
-<<<<<<< HEAD
-        if (basePlayers.length == 1) {
-            List<AbstractPlayer> finalAgents = Arrays.stream(agentsPerGeneration).collect(Collectors.toList());
-            // then add in the default agent that we started with
-            AbstractPlayer defaultAgent = PlayerFactory.createPlayer(player, this::injectAgentAttributes);
-            defaultAgent.setName("Default Agent");
-            finalAgents.add(defaultAgent);
-            RoundRobinTournament tournament = new RandomRRTournament(finalAgents, gameToPlay, nPlayers, 1, true, finalMatchups,
-                    System.currentTimeMillis(), params);
-
-            tournament.listeners = new ArrayList<>();
-            IStatisticLogger logger = new FileStatsLogger(prefix + "_Final.txt");
-            IGameListener gameTracker = IGameListener.createListener("utilities.GameResultListener", logger);
-            tournament.listeners.add(gameTracker);
-            tournament.runTournament();
-     //       gameTracker.allGamesFinished();
-        }
-=======
         List<AbstractPlayer> finalAgents = Arrays.stream(agentsPerGeneration).collect(Collectors.toList());
         finalAgents.add(basePlayer);
         RoundRobinTournament tournament = new RandomRRTournament(finalAgents, gameToPlay, nPlayers, 1, true, finalMatchups,
@@ -183,7 +165,6 @@
         tournament.listeners.add(gameTracker);
         tournament.runTournament();
       // gameTracker.allGamesFinished(); // This is done in tournament
->>>>>>> 94710a9d
     }
 
     private void loadAgents() {
