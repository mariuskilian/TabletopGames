package games.connect4.gui;
import core.AbstractGameState;
import core.AbstractPlayer;
import core.CoreConstants;
import core.Game;
import core.actions.AbstractAction;
import core.actions.SetGridValueAction;
import core.components.Token;
import games.connect4.Connect4Constants;
import games.connect4.Connect4GameState;
import gui.AbstractGUIManager;
import gui.GamePanel;
<<<<<<< HEAD
import gui.ScreenHighlight;
=======
import gui.IScreenHighlight;
>>>>>>> b25a4283
import players.human.ActionController;

import javax.swing.*;
import java.awt.*;
import java.util.ArrayList;
import java.util.List;

public class Connect4GUIManager extends AbstractGUIManager {

    Connect4BoardView view;

    public Connect4GUIManager(GamePanel parent, Game game, ActionController ac, int humanId) {
        super(parent, game, ac, humanId);
        if (game == null) return;

        Connect4GameState gameState = (Connect4GameState) game.getGameState();
        view = new Connect4BoardView(gameState.getGridBoard());

        // Set width/height of display
        this.width = Math.max(defaultDisplayWidth, defaultItemSize * gameState.getGridBoard().getWidth());
        this.height = defaultItemSize * gameState.getGridBoard().getHeight();

        JPanel infoPanel = createGameStateInfoPanel("Connect 4", gameState, width, defaultInfoPanelHeight);
<<<<<<< HEAD
        JComponent actionPanel = createActionPanel(new ScreenHighlight[]{view},
=======
        JComponent actionPanel = createActionPanel(new IScreenHighlight[]{view},
>>>>>>> b25a4283
                width, defaultActionPanelHeight);

        parent.setLayout(new BorderLayout());
        parent.add(view, BorderLayout.CENTER);
        parent.add(infoPanel, BorderLayout.NORTH);
        parent.add(actionPanel, BorderLayout.SOUTH);
        parent.setPreferredSize(new Dimension(width, height + defaultActionPanelHeight + defaultInfoPanelHeight + defaultCardHeight + 20));
        parent.revalidate();
        parent.setVisible(true);
        parent.repaint();
    }

    @Override
    public int getMaxActionSpace() {
        return 1;
    }

    /**
     * Only shows actions for highlighted cell.
     * @param player - current player acting.
     * @param gameState - current game state to be used in updating visuals.
     */
    @Override
    protected void updateActionButtons(AbstractPlayer player, AbstractGameState gameState) {
        if (gameState.getGameStatus() == CoreConstants.GameResult.GAME_ONGOING) {
            List<core.actions.AbstractAction> actions = player.getForwardModel().computeAvailableActions(gameState);
            ArrayList<Rectangle> highlight = view.getHighlight();

            int start = actions.size();
            if (highlight.size() > 0) {
                Rectangle r = highlight.get(0);
                for (AbstractAction abstractAction : actions) {
                    SetGridValueAction<Token> action = (SetGridValueAction<Token>) abstractAction;
                    if (action.getX() == r.x/defaultItemSize) { // && action.getY() == r.y/defaultItemSize) {
                        actionButtons[0].setVisible(true);
                        actionButtons[0].setButtonAction(action, "Play " + Connect4Constants.playerMapping.get(player.getPlayerID())
                          + " in column " + (action.getX() + 1));
                        break;
                    }
                }
            } else {
                actionButtons[0].setVisible(false);
                actionButtons[0].setButtonAction(null, "");
            }
        }
    }

    @Override
    protected void _update(AbstractPlayer player, AbstractGameState gameState) {
        if (gameState != null) {
            view.updateComponent(((Connect4GameState)gameState).getGridBoard());
            view.setWinningCells(((Connect4GameState)gameState).getWinningCells());
        }
    }
}<|MERGE_RESOLUTION|>--- conflicted
+++ resolved
@@ -10,11 +10,7 @@
 import games.connect4.Connect4GameState;
 import gui.AbstractGUIManager;
 import gui.GamePanel;
-<<<<<<< HEAD
-import gui.ScreenHighlight;
-=======
 import gui.IScreenHighlight;
->>>>>>> b25a4283
 import players.human.ActionController;
 
 import javax.swing.*;
@@ -38,11 +34,7 @@
         this.height = defaultItemSize * gameState.getGridBoard().getHeight();
 
         JPanel infoPanel = createGameStateInfoPanel("Connect 4", gameState, width, defaultInfoPanelHeight);
-<<<<<<< HEAD
-        JComponent actionPanel = createActionPanel(new ScreenHighlight[]{view},
-=======
         JComponent actionPanel = createActionPanel(new IScreenHighlight[]{view},
->>>>>>> b25a4283
                 width, defaultActionPanelHeight);
 
         parent.setLayout(new BorderLayout());
