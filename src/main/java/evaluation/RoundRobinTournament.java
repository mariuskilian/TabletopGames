--- conflicted
+++ resolved
@@ -26,12 +26,8 @@
     private static boolean debug = false;
     public final boolean selfPlay;
     private final int gamesPerMatchUp;
-<<<<<<< HEAD
+    protected List<GameListener> listeners;
     public boolean verbose = true;
-    protected List<IGameListener> listeners;
-=======
-    protected List<GameListener> listeners;
->>>>>>> e6d5466f
     double[] pointsPerPlayer;
     LinkedList<Integer> agentIDs;
     private int matchUpsRun;
