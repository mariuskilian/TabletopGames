package games.tictactoe;

import core.AbstractGameState;
import core.CoreConstants;
import core.StandardForwardModel;
import core.actions.AbstractAction;
import core.actions.SetGridValueAction;
import core.components.GridBoard;
import core.components.Token;
<<<<<<< HEAD
=======
import core.interfaces.IOrderedActionSpace;
import utilities.ActionTreeNode;
import utilities.Utils;
>>>>>>> 5865df0e

import java.util.ArrayList;
import java.util.Arrays;
import java.util.List;


<<<<<<< HEAD
public class TicTacToeForwardModel extends StandardForwardModel {
=======
public class TicTacToeForwardModel extends AbstractForwardModel implements IOrderedActionSpace {
>>>>>>> 5865df0e

    @Override
    protected void _setup(AbstractGameState firstState) {
        root = new ActionTreeNode(0, "root");
        TicTacToeGameParameters tttgp = (TicTacToeGameParameters) firstState.getGameParameters();
        int gridSize = tttgp.gridSize;
        TicTacToeGameState state = (TicTacToeGameState) firstState;
        state.gridBoard = new GridBoard<>(gridSize, gridSize, new Token(TicTacToeConstants.emptyCell));
    }

    @Override
    protected List<AbstractAction> _computeAvailableActions(AbstractGameState gameState) {
        root = new ActionTreeNode(0, "root");
        TicTacToeGameState tttgs = (TicTacToeGameState) gameState;
        ArrayList<AbstractAction> actions = new ArrayList<>();
<<<<<<< HEAD
        int player = gameState.getCurrentPlayer();

=======
        int player = gameState.getTurnOrder().getCurrentPlayer(gameState);
>>>>>>> 5865df0e
        if (gameState.isNotTerminal())
            for (int x = 0; x < tttgs.gridBoard.getWidth(); x++) {
                ActionTreeNode xNode = root.addChild(0, String.valueOf((x+1)));
                for (int y = 0; y < tttgs.gridBoard.getHeight(); y++) {
                    ActionTreeNode yNode = xNode.addChild(0, String.valueOf((y+1)));
                    if (tttgs.gridBoard.getElement(x, y).getTokenType().equals(TicTacToeConstants.emptyCell)) {
                        actions.add(new SetGridValueAction<>(tttgs.gridBoard.getComponentID(), x, y, TicTacToeConstants.playerMapping.get(player)));
                        xNode.setValue(1);
                        yNode.setValue(1);
                    }
                }
            }
        System.out.println(Arrays.toString(root.getActionMask()));
        //System.out.println(root.getActionMaskNames());
        return actions;
    }

    @Override
    protected void _afterAction(AbstractGameState currentState, AbstractAction action) {
        if (checkAndProcessGameEnd((TicTacToeGameState) currentState)) {
            return;
        }
        endPlayerTurn(currentState);
    }

    /**
     * Checks if the game ended.
     *
     * @param gameState - game state to check game end.
     */
    private boolean checkAndProcessGameEnd(TicTacToeGameState gameState) {
        GridBoard<Token> gridBoard = gameState.getGridBoard();

        // Check columns
        for (int x = 0; x < gridBoard.getWidth(); x++) {
            Token c = gridBoard.getElement(x, 0);
            if (!c.getTokenType().equals(TicTacToeConstants.emptyCell)) {
                boolean win = true;
                for (int y = 1; y < gridBoard.getHeight(); y++) {
                    Token o = gridBoard.getElement(x, y);
                    if (o.getTokenType().equals(TicTacToeConstants.emptyCell) || !o.equals(c)) {
                        win = false;
                        break;
                    }
                }
                if (win) {
                    registerWinner(gameState, c);
                    return true;
                }
            }
        }

        // Check rows
        for (int y = 0; y < gridBoard.getHeight(); y++) {
            Token c = gridBoard.getElement(0, y);
            if (!c.getTokenType().equals(TicTacToeConstants.emptyCell)) {
                boolean win = true;
                for (int x = 1; x < gridBoard.getWidth(); x++) {
                    Token o = gridBoard.getElement(x, y);
                    if (o.getTokenType().equals(TicTacToeConstants.emptyCell) || !o.equals(c)) {
                        win = false;
                        break;
                    }
                }
                if (win) {
                    registerWinner(gameState, c);
                    return true;
                }
            }
        }

        // Check diagonals
        // Primary
        Token c = gridBoard.getElement(0, 0);
        if (!c.getTokenType().equals(TicTacToeConstants.emptyCell)) {
            boolean win = true;
            for (int i = 1; i < gridBoard.getWidth(); i++) {
                Token o = gridBoard.getElement(i, i);
                if (o.getTokenType().equals(TicTacToeConstants.emptyCell) || !o.equals(c)) {
                    win = false;
                }
            }
            if (win) {
                registerWinner(gameState, c);
                return true;
            }
        }

        // Secondary
        c = gridBoard.getElement(gridBoard.getWidth() - 1, 0);
        if (!c.getTokenType().equals(TicTacToeConstants.emptyCell)) {
            boolean win = true;
            for (int i = 1; i < gridBoard.getWidth(); i++) {
                Token o = gridBoard.getElement(gridBoard.getWidth() - 1 - i, i);
                if (o.getTokenType().equals(TicTacToeConstants.emptyCell) || !o.equals(c)) {
                    win = false;
                }
            }
            if (win) {
                registerWinner(gameState, c);
                return true;
            }
        }
        boolean tie = gridBoard.getComponents().stream().noneMatch(t -> t.getTokenType().equals(TicTacToeConstants.emptyCell));

        if (tie) {
            gameState.setGameStatus(CoreConstants.GameResult.DRAW_GAME);
            Arrays.fill(gameState.getPlayerResults(), CoreConstants.GameResult.DRAW_GAME);
        }

        return tie;
    }

    /**
     * Inform the game this player has won.
     *
     * @param winnerSymbol - which player won.
     */
    private void registerWinner(TicTacToeGameState gameState, Token winnerSymbol) {
        gameState.setGameStatus(CoreConstants.GameResult.GAME_END);
        int winningPlayer = TicTacToeConstants.playerMapping.indexOf(winnerSymbol);
        gameState.setPlayerResult(CoreConstants.GameResult.WIN_GAME, winningPlayer);
        gameState.setPlayerResult(CoreConstants.GameResult.LOSE_GAME, 1 - winningPlayer);
    }

    @Override
    public int getActionSpace() {
        return 12;
    }

    @Override
    public int[] getFixedActionSpace() {
        return new int[0];
    }

    @Override
    public int[] getActionMask(AbstractGameState gameState) {
        return root.getActionMask();
    }

    @Override
    public void nextPython(AbstractGameState state, int actionID) {

    }
}<|MERGE_RESOLUTION|>--- conflicted
+++ resolved
@@ -7,23 +7,16 @@
 import core.actions.SetGridValueAction;
 import core.components.GridBoard;
 import core.components.Token;
-<<<<<<< HEAD
-=======
 import core.interfaces.IOrderedActionSpace;
 import utilities.ActionTreeNode;
 import utilities.Utils;
->>>>>>> 5865df0e
 
 import java.util.ArrayList;
 import java.util.Arrays;
 import java.util.List;
 
 
-<<<<<<< HEAD
 public class TicTacToeForwardModel extends StandardForwardModel {
-=======
-public class TicTacToeForwardModel extends AbstractForwardModel implements IOrderedActionSpace {
->>>>>>> 5865df0e
 
     @Override
     protected void _setup(AbstractGameState firstState) {
@@ -39,12 +32,8 @@
         root = new ActionTreeNode(0, "root");
         TicTacToeGameState tttgs = (TicTacToeGameState) gameState;
         ArrayList<AbstractAction> actions = new ArrayList<>();
-<<<<<<< HEAD
         int player = gameState.getCurrentPlayer();
 
-=======
-        int player = gameState.getTurnOrder().getCurrentPlayer(gameState);
->>>>>>> 5865df0e
         if (gameState.isNotTerminal())
             for (int x = 0; x < tttgs.gridBoard.getWidth(); x++) {
                 ActionTreeNode xNode = root.addChild(0, String.valueOf((x+1)));
