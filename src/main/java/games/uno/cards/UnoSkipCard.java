package games.uno.cards;

import games.uno.UnoGameState;


public class UnoSkipCard extends UnoCard {

    public UnoSkipCard(UnoCardColor color) {
        super(color, UnoCardType.Skip, -1);
    }

    // It is playable if the color is the same of the currentCard color or the currentCard is a Skip one
    @Override
    public boolean isPlayable(UnoGameState gameState) {
        return this.color == gameState.currentColor || gameState.currentCard instanceof UnoSkipCard;
    }

<<<<<<< HEAD
    public static class SkipCardEffect extends CardEffect{
        public SkipCardEffect(){};

        @Override
        public boolean execute(AbstractGameState gs) {
            gs.getTurnOrder().endPlayerTurn(gs);
            return true;
        }

        @Override
        public boolean equals(Object obj) {
            return false;
        }

        @Override
        public int hashCode() {
            return 0;
        }

        @Override
        public String toString() {
            return null;
        }


=======
    @Override
    public String toString() {
        return color.toString() + "Skip";
>>>>>>> 31feb916
    }
}<|MERGE_RESOLUTION|>--- conflicted
+++ resolved
@@ -9,42 +9,19 @@
         super(color, UnoCardType.Skip, -1);
     }
 
+    @Override
+    public UnoCard copy() {
+        return new UnoSkipCard(color);
+    }
+
     // It is playable if the color is the same of the currentCard color or the currentCard is a Skip one
     @Override
     public boolean isPlayable(UnoGameState gameState) {
-        return this.color == gameState.currentColor || gameState.currentCard instanceof UnoSkipCard;
+        return this.color == gameState.getCurrentColor() || gameState.getCurrentCard() instanceof UnoSkipCard;
     }
 
-<<<<<<< HEAD
-    public static class SkipCardEffect extends CardEffect{
-        public SkipCardEffect(){};
-
-        @Override
-        public boolean execute(AbstractGameState gs) {
-            gs.getTurnOrder().endPlayerTurn(gs);
-            return true;
-        }
-
-        @Override
-        public boolean equals(Object obj) {
-            return false;
-        }
-
-        @Override
-        public int hashCode() {
-            return 0;
-        }
-
-        @Override
-        public String toString() {
-            return null;
-        }
-
-
-=======
     @Override
     public String toString() {
         return color.toString() + "Skip";
->>>>>>> 31feb916
     }
 }