package pandemic.actions;

import actions.Action;
import components.Card;
import content.PropertyString;
import core.GameState;
import pandemic.Constants;
import utilities.Hash;

public class PlayCard implements Action {

<<<<<<< HEAD
    public Card card;
=======
    private Card card;
>>>>>>> 7e9866f2

    public PlayCard(Card c) {
        this.card = c;
    }

    // TODO: generify potentially as (conditions -> effect), where effect is another action (or set of actions?)
    @Override
    public boolean execute(GameState gs) {
        // TODO: execute effect of card

        PropertyString country = (PropertyString) card.getProperty(Hash.GetInstance().hash("country"));
        if (country != null) {
            // Tried to play a city card.
            int activePlayer = gs.getActingPlayer();
            PropertyString name = (PropertyString) card.getProperty(Hash.GetInstance().hash("name"));
            PropertyString currentLocation = (PropertyString) ((Card) gs.getAreas().get(activePlayer).getComponent(Constants.playerCardHash)).getProperty(Constants.playerLocationHash);

            if (name.equals(currentLocation)) {
                // Trying to build a research station here.
                new AddResearchStation(name.value).execute(gs);  // TODO: where to take it from
                // TODO discard card
            } else {
                // Trying to move to different location.
                new MovePlayer(activePlayer, name.value).execute(gs);
                // TODO discard card
                return true;
            }
        } else {
            PropertyString effect = (PropertyString) card.getProperty(Hash.GetInstance().hash("effect"));
            if (effect != null) {
                // This is an event card!
                // TODO: resolve effect and discard card
                return true;
            }
        }

        return false;
    }


    @Override
    public boolean equals(Object other)
    {
        if (this == other) return true;
        if(other instanceof PlayCard)
        {
            PlayCard otherAction = (PlayCard) other;
            return card.equals(otherAction.card);

        }else return false;
    }
}<|MERGE_RESOLUTION|>--- conflicted
+++ resolved
@@ -9,11 +9,7 @@
 
 public class PlayCard implements Action {
 
-<<<<<<< HEAD
-    public Card card;
-=======
     private Card card;
->>>>>>> 7e9866f2
 
     public PlayCard(Card c) {
         this.card = c;
