package core;

import core.actions.AbstractAction;
import core.actions.DoNothing;
import core.interfaces.IPrintable;
import core.turnorders.ReactiveTurnOrder;
import evaluation.listeners.GameListener;
import evaluation.metrics.Event;
import evaluation.summarisers.TAGNumericStatSummary;
import games.GameType;
import games.sirius.SiriusGameState;
import gui.AbstractGUIManager;
import gui.GUI;
import gui.GamePanel;
import io.humble.video.*;
import io.humble.video.awt.MediaPictureConverter;
import io.humble.video.awt.MediaPictureConverterFactory;
import players.human.ActionController;
import players.human.HumanConsolePlayer;
import players.human.HumanGUIPlayer;
import players.simple.RandomPlayer;
import utilities.Pair;
import utilities.Utils;

import javax.swing.*;
import javax.swing.Timer;
import java.awt.*;
import java.awt.image.BufferedImage;
import java.io.IOException;
import java.util.ArrayList;
import java.util.Collections;
import java.util.List;
import java.util.concurrent.atomic.AtomicInteger;

<<<<<<< HEAD
import static core.CoreConstants.*;
import static core.CoreConstants.GameEvents;
import static games.GameType.*;
=======
import evaluation.metrics.*;
>>>>>>> b25a4283
import static utilities.Utils.componentToImage;

public class Game {

    private static final AtomicInteger idFountain = new AtomicInteger(0);
    // Type of game
    private final GameType gameType;
    public boolean paused;
    // List of agents/players that play this game.
    protected List<AbstractPlayer> players;
    // Real game state and forward model
    protected AbstractGameState gameState;
    protected AbstractForwardModel forwardModel;
    private List<GameListener> listeners = new ArrayList<>();

    /* Game Statistics */
    private int lastPlayer; // used to track actions per 'turn'
    private JFrame frame;
    // Timers for various function calls
    private double nextTime, copyTime, agentTime, actionComputeTime;
    // Keeps track of action spaces for each game tick, pairs of (player ID, #actions)
    private ArrayList<Pair<Integer, Integer>> actionSpaceSize;
    // Number of times an agent is asked for decisions
    private int nDecisions;
    // Number of actions taken in a turn by a player
    private int nActionsPerTurn, nActionsPerTurnSum, nActionsPerTurnCount;
    private boolean pause, stop;
    private boolean debug = false;
    // Video recording
    private Rectangle areaBounds;
    private MediaPictureConverter converter = null;
    private MediaPacket packet;
    private MediaPicture picture;
    private Encoder encoder;
    private Muxer muxer;
    private boolean recordingVideo = false;
    String fileName = "output.mp4";
    String formatName = "mp4";
    String codecName = null;
    int snapsPerSecond = 10;
    private int turnPause;

    public boolean paused;

    /**
     * Game constructor. Receives a list of players, a forward model and a game state. Sets unique and final
     * IDs to all players in the game, and performs initialisation of the game state and forward model objects.
     *
     * @param players   - players taking part in this game.
     * @param realModel - forward model used to apply game rules.
     * @param gameState - object used to track the state of the game in a moment in time.
     */
    public Game(GameType type, List<AbstractPlayer> players, AbstractForwardModel realModel, AbstractGameState gameState) {
        this.gameType = type;
        this.gameState = gameState;
        this.forwardModel = realModel;
        reset(players);
    }

    /**
     * Game constructor. Receives a forward model and a game state.
     * Performs initialisation of the game state and forward model objects.
     *
     * @param model     - forward model used to apply game rules.
     * @param gameState - object used to track the state of the game in a moment in time.
     */
    public Game(GameType type, AbstractForwardModel model, AbstractGameState gameState) {
        this.gameType = type;
        this.forwardModel = model;
        this.gameState = gameState;
        reset(Collections.emptyList(), gameState.gameParameters.randomSeed);
    }

    /**
     * Runs one game.
     *
     * @param gameToPlay          - game to play
     * @param players             - list of players for the game
     * @param seed                - random seed for the game
     * @param randomizeParameters - if true, parameters are randomized for each run of each game (if possible).
     * @return - game instance created for the run
     */
    public static Game runOne(GameType gameToPlay, String parameterConfigFile, List<AbstractPlayer> players, long seed,
                              boolean randomizeParameters, List<GameListener> listeners, ActionController ac, int turnPause) {
        // Creating game instance (null if not implemented)
        Game game;
        if (parameterConfigFile != null) {
            AbstractParameters params = AbstractParameters.createFromFile(gameToPlay, parameterConfigFile);
            game = gameToPlay.createGameInstance(players.size(), seed, params);
        } else game = gameToPlay.createGameInstance(players.size(), seed);
        if (game != null) {
            if (listeners != null)
                listeners.forEach(game::addListener);

            // Randomize parameters
            if (randomizeParameters) {
                AbstractParameters gameParameters = game.getGameState().getGameParameters();
                gameParameters.randomize();
                System.out.println("Parameters: " + gameParameters);
            }

            // Reset game instance, passing the players for this game
            game.reset(players);
            game.setTurnPause(turnPause);

            if (ac != null) {
                // We spawn the GUI off in another thread

                GUI frame = new GUI();
                GamePanel gamePanel = new GamePanel();
                frame.setContentPane(gamePanel);

                AbstractGUIManager gui = gameToPlay.createGUIManager(gamePanel, game, ac);

                frame.setFrameProperties();
                frame.validate();
                frame.pack();

                // Video recording setup
                if (game.recordingVideo) {
                    game.areaBounds = new Rectangle(0, 0, frame.getWidth(), frame.getHeight());
                    game.setupVideoRecording(game.fileName, game.formatName, game.codecName, game.snapsPerSecond);
                }

                Timer guiUpdater = new Timer((int) game.getCoreParameters().frameSleepMS, event -> game.updateGUI(gui, frame));
                guiUpdater.start();

                game.run();
                guiUpdater.stop();
                // and update GUI to final game state
                game.updateGUI(gui, frame);

            } else {

                // Run!
                game.run();
            }
        } else {
            System.out.println("Error game: " + gameToPlay);
        }

        return game;
    }

    /**
     * Runs several games with a given random seed.
     *
     * @param gamesToPlay         - list of games to play.
     * @param players             - list of players for the game.
     * @param nRepetitions        - number of repetitions of each game.
     * @param seed                - random seed for all games. If null, a new random seed is used for each game.
     * @param randomizeParameters - if true, game parameters are randomized for each run of each game (if possible).
     * @param detailedStatistics  - if true, detailed statistics are printed, otherwise just average of wins
     */
    public static void runMany(List<GameType> gamesToPlay, List<AbstractPlayer> players, Long seed,
                               int nRepetitions, boolean randomizeParameters,
                               boolean detailedStatistics, List<GameListener> listeners, int turnPause) {
        int nPlayers = players.size();

        // Save win rate statistics over all games
        TAGNumericStatSummary[] overall = new TAGNumericStatSummary[nPlayers];
        String[] agentNames = new String[nPlayers];
        for (int i = 0; i < nPlayers; i++) {
            String[] split = players.get(i).getClass().toString().split("\\.");
            String agentName = split[split.length - 1] + "-" + i;
            overall[i] = new TAGNumericStatSummary("Overall " + agentName);
            agentNames[i] = agentName;
        }

        // For each game...
        for (GameType gt : gamesToPlay) {

            // Save win rate statistics over all repetitions of this game
            TAGNumericStatSummary[] statSummaries = new TAGNumericStatSummary[nPlayers];
            for (int i = 0; i < nPlayers; i++) {
                statSummaries[i] = new TAGNumericStatSummary("{Game: " + gt.name() + "; Player: " + agentNames[i] + "}");
            }

            // Play n repetitions of this game and record player results
            Game game = null;
            int offset = 0;
            for (int i = 0; i < nRepetitions; i++) {
                Long s = seed;
                if (s == null) s = System.currentTimeMillis();
                s += offset;
                game = runOne(gt, null, players, s, randomizeParameters, listeners, null, turnPause);
                if (game != null) {
                    recordPlayerResults(statSummaries, game);
                    offset = game.getGameState().getRoundCounter() * game.getGameState().getNPlayers();
                } else {
                    break;
                }
                // System.out.println("Game " + i + "/" + nRepetitions);
            }

            if (game != null) {
                System.out.println("---------------------");
                for (int i = 0; i < nPlayers; i++) {
                    // Print statistics for this game
                    if (detailedStatistics) {
                        System.out.println(statSummaries[i].toString());
                    } else {
                        System.out.println(statSummaries[i].name + ": " + statSummaries[i].mean() + " (n=" + statSummaries[i].n() + ")");
                    }

                    // Record in overall statistics
                    overall[i].add(statSummaries[i]);
                }
            }
        }

        // Print final statistics
        System.out.println("\n=====================\n");
        for (int i = 0; i < nPlayers; i++) {
            // Print statistics for this game
            if (detailedStatistics) {
                System.out.println(overall[i].toString());
            } else {
                System.out.println(overall[i].name + ": " + overall[i].mean());
            }
        }
    }

    /**
     * Runs several games with a set of random seeds, one for each repetition of a game.
     *
     * @param gamesToPlay         - list of games to play.
     * @param players             - list of players for the game.
     * @param nRepetitions        - number of repetitions of each game.
     * @param seeds               - random seeds array, one for each repetition of a game.
     * @param ac                  - action controller for GUI interactions, null if playing without visuals.
     * @param randomizeParameters - if true, game parameters are randomized for each run of each game (if possible).
     */
    public static void runMany(List<GameType> gamesToPlay, List<AbstractPlayer> players, int nRepetitions,
                               long[] seeds, ActionController ac, boolean randomizeParameters, List<GameListener> listeners, int turnPause) {
        int nPlayers = players.size();

        // Save win rate statistics over all games
        TAGNumericStatSummary[] overall = new TAGNumericStatSummary[nPlayers];
        for (int i = 0; i < nPlayers; i++) {
            overall[i] = new TAGNumericStatSummary("Overall Player " + i);
        }

        // For each game...
        for (GameType gt : gamesToPlay) {

            // Save win rate statistics over all repetitions of this game
            TAGNumericStatSummary[] statSummaries = new TAGNumericStatSummary[nPlayers];
            for (int i = 0; i < nPlayers; i++) {
                statSummaries[i] = new TAGNumericStatSummary("Game: " + gt.name() + "; Player: " + i);
            }

            // Play n repetitions of this game and record player results
            for (int i = 0; i < nRepetitions; i++) {
                Game game = runOne(gt, null, players, seeds[i], randomizeParameters, listeners, null, turnPause);
                if (game != null) {
                    recordPlayerResults(statSummaries, game);
                }
            }

            for (int i = 0; i < nPlayers; i++) {
                // Print statistics for this game
                System.out.println(statSummaries[i].toString());

                // Record in overall statistics
                overall[i].add(statSummaries[i]);
            }
        }

        // Print final statistics
        System.out.println("\n---------------------\n");
        for (int i = 0; i < nPlayers; i++) {
            // Print statistics for this game
            System.out.println(overall[i].toString());
        }
    }

    /**
     * Records statistics of given game into the given StatSummary objects. Only WIN, LOSE or DRAW are valid results
     * recorded.
     *
     * @param statSummaries - object recording statistics
     * @param game          - finished game
     */
    public static void recordPlayerResults(TAGNumericStatSummary[] statSummaries, Game game) {
        int nPlayers = statSummaries.length;
        CoreConstants.GameResult[] results = game.getGameState().getPlayerResults();
        for (int p = 0; p < nPlayers; p++) {
            if (results[p] == CoreConstants.GameResult.WIN || results[p] == CoreConstants.GameResult.LOSE || results[p] == CoreConstants.GameResult.DRAW) {
                statSummaries[p].add(results[p].value);
            }
        }
    }

    public void setTurnPause(int turnPause) {
        this.turnPause = turnPause;
    }

    /**
     * Performs GUI update.
     *
     * @param gui - gui to update.
     */
    private void updateGUI(AbstractGUIManager gui, JFrame frame) {
        // synchronise on game to avoid updating GUI in middle of action being taken
        AbstractGameState gameState = getGameState();
        int currentPlayer = gameState.getCurrentPlayer();
        AbstractPlayer player = getPlayers().get(currentPlayer);
        if (gui != null) {
            gui.update(player, gameState, isHumanToMove());
            frame.repaint();
            videoRecordFrame(frame);
        }
    }

    public final void reset(List<AbstractPlayer> players) {
        reset(players, gameState.gameParameters.randomSeed);
    }

    /**
     * Resets the game. Sets up the game state to the initial state as described by game rules, assigns players
     * and their IDs, and initialises all players.
     *
     * @param players       - new players for the game
     * @param newRandomSeed - random seed is updated in the game parameters object and used throughout the game.
     */
    public final void reset(List<AbstractPlayer> players, long newRandomSeed) {
        gameState.reset(newRandomSeed);
        forwardModel.abstractSetup(gameState);
        if (players.size() == gameState.getNPlayers()) {
            this.players = players;
        } else if (players.isEmpty()) {
            // keep existing players
        } else
            throw new IllegalArgumentException("PlayerList provided to Game.reset() must be empty, or have the same number of entries as there are players");
        int id = 0;
        if (this.players != null)
            for (AbstractPlayer player : this.players) {
                // Create a FM copy for this player (different random seed)
                player.setForwardModel(this.forwardModel.copy());
                // Create initial state observation
                AbstractGameState observation = gameState.copy(id);
                // Give player their ID
                player.playerID = id++;
                // Allow player to initialize

                player.initializePlayer(observation);
            }
        int gameID = idFountain.incrementAndGet();
        gameState.setGameID(gameID);
        resetStats();
    }

    /**
     * All timers and game tick set to 0.
     */
    public void resetStats() {
        nextTime = 0;
        copyTime = 0;
        agentTime = 0;
        actionComputeTime = 0;
        nDecisions = 0;
        actionSpaceSize = new ArrayList<>();
        nActionsPerTurnSum = 0;
        nActionsPerTurn = 1;
        nActionsPerTurnCount = 0;
        lastPlayer = -1;
        listeners.forEach(l -> l.onEvent(Event.createEvent(Event.GameEvent.ABOUT_TO_START, gameState)));
    }

    /**
     * Runs the game,
     */
    public final void run() {

        boolean firstEnd = true;

        while (gameState.isNotTerminal() && !stop) {

            synchronized (this) {

                // Now synchronized with possible intervention from the GUI
                // This is only relevant if the game has been paused...so should not affect
                // performance in non-GUI situations
                try {
                    while (pause && !isHumanToMove()) {
                        wait();
                    }
                } catch (InterruptedException e) {
                    // Meh.
                }
                int activePlayer = gameState.getCurrentPlayer();
                if (debug) System.out.printf("Entered synchronized block in Game for player %s%n", activePlayer);

                AbstractPlayer currentPlayer = players.get(activePlayer);

                // we check via a volatile boolean, otherwise GUI button presses do not trigger this
                // as the JVM hoists pause and isHumanToMove() ouside the while loop on the basis that
                // they cannot be changed in this thread....


                /*
                 * The Game is responsible for tracking the players and the current game state
                 * It is important that the Game never passes the main AbstractGameState to the individual players,
                 * but instead always uses copy(playerId) to both:
                 * i) shuffle any hidden data they cannot see
                 * ii) ensure that any changes the player makes to the game state do not affect the genuine game state
                 *
                 * Players should never have access to the Game, or the main AbstractGameState, or to each other!
                 */

                // Get player to ask for actions next (This horrendous line is for backwards compatibility).
                boolean reacting = (gameState instanceof AbstractGameStateWithTurnOrder && ((AbstractGameStateWithTurnOrder)gameState).getTurnOrder() instanceof ReactiveTurnOrder
                        && ((ReactiveTurnOrder) ((AbstractGameStateWithTurnOrder)gameState).getTurnOrder()).getReactivePlayers().size() > 0);

                // Check if this is the same player as last, count number of actions per turn
                if (!reacting) {
                    if (currentPlayer != null && activePlayer == lastPlayer) {
                        nActionsPerTurn++;
                    } else {
                        nActionsPerTurnSum += nActionsPerTurn;
                        nActionsPerTurn = 1;
                        nActionsPerTurnCount++;
                    }
                }

                if (gameState.isNotTerminal()) {

                    if (debug) System.out.printf("Invoking oneAction from Game for player %d%n", activePlayer);
                    oneAction();

                } else {
                    if (firstEnd) {
                        if (gameState.coreGameParameters.verbose) {
                            System.out.println("Ended");
                        }
                        terminate();
                        firstEnd = false;
                    }
                }

                if (debug) System.out.println("Exiting synchronized block in Game");
            }
        }
        if (firstEnd) {
            if (gameState.coreGameParameters.verbose) {
                System.out.println("Ended");
            }
            terminate();
        }
    }

    public final boolean isHumanToMove() {
        int activePlayer = gameState.getCurrentPlayer();
        return this.getPlayers().get(activePlayer) instanceof HumanGUIPlayer;
    }

    public final AbstractAction oneAction() {

        // we pause before each action is taken if running with a delay (e.g. for video recording with random players)
        if (turnPause > 0)
            synchronized (this) {
                try {
                    wait(turnPause);
                } catch (InterruptedException e) {
                    e.printStackTrace();
                }
            }

        // This is the next player to be asked for a decision
        int activePlayer = gameState.getCurrentPlayer();
        AbstractPlayer currentPlayer = players.get(activePlayer);
        if (debug) System.out.printf("Starting oneAction for player %s%n", activePlayer);

        // Get player observation, and time how long it takes
        double s = System.nanoTime();
        // copying the gamestate also copies the game parameters and resets the random seed (so agents cannot use this
        // to reconstruct the starting hands etc.)
        AbstractGameState observation = gameState.copy(activePlayer);
        copyTime += (System.nanoTime() - s);
  //      System.out.printf("Total copyTime in ms = %.2f at tick %d (Avg %.3f) %n", copyTime / 1e6, tick, copyTime / (tick +1.0) / 1e6);

        // Get actions for the player
        s = System.nanoTime();
        List<AbstractAction> observedActions = forwardModel.computeAvailableActions(observation);
        actionComputeTime += (System.nanoTime() - s);
        actionSpaceSize.add(new Pair<>(activePlayer, observedActions.size()));

        if (gameState.coreGameParameters.verbose) {
            System.out.println("Round: " + gameState.getRoundCounter());
        }

        if (observation instanceof IPrintable && gameState.coreGameParameters.verbose) {
            ((IPrintable) observation).printToConsole();
        }

        // Start the timer for this decision
        gameState.playerTimer[activePlayer].resume();

        // Either ask player which action to use or, in case no actions are available, report the updated observation
        AbstractAction action = null;
        if (observedActions.size() > 0) {
            if (observedActions.size() == 1 && (!(currentPlayer instanceof HumanGUIPlayer || currentPlayer instanceof HumanConsolePlayer) || observedActions.get(0) instanceof DoNothing)) {
                // Can only do 1 action, so do it.
                action = observedActions.get(0);
                currentPlayer.registerUpdatedObservation(observation);
            } else {
                // Get action from player, and time it
                s = System.nanoTime();
                if (debug) System.out.printf("About to get action for player %d%n", gameState.getCurrentPlayer());
                action = currentPlayer.getAction(observation, observedActions);
                agentTime += (System.nanoTime() - s);
                nDecisions++;
            }
            if (gameState.coreGameParameters.competitionMode && action != null && !observedActions.contains(action)) {
                System.out.printf("Action played that was not in the list of available actions: %s%n", action.getString(gameState));
                action = null;
            }
            // We publish an ACTION_CHOSEN message before we implement the action, so that observers can record the state that led to the decision
            AbstractAction finalAction = action;
            listeners.forEach(l -> l.onEvent(Event.createEvent(Event.GameEvent.ACTION_CHOSEN, gameState, finalAction)));
        } else {
            currentPlayer.registerUpdatedObservation(observation);
        }

        // End the timer for this decision
        gameState.playerTimer[activePlayer].pause();
        gameState.playerTimer[activePlayer].incrementAction();

        if (gameState.coreGameParameters.verbose && !(action == null)) {
            System.out.println(action);
        }
        if (action == null)
            throw new AssertionError("We have a NULL action in the Game loop");

        // Check player timeout
        if (observation.playerTimer[activePlayer].exceededMaxTime()) {
            forwardModel.disqualifyOrRandomAction(gameState.coreGameParameters.disqualifyPlayerOnTimeout, gameState);
        } else {
            // Resolve action and game rules, time it
            s = System.nanoTime();
            forwardModel.next(gameState, action);
            nextTime += (System.nanoTime() - s);
        }

        lastPlayer = activePlayer;

        // We publish an ACTION_TAKEN message once the action is taken so that observers can record the result of the action
        // (such as the next player)
        AbstractAction finalAction1 = action;
        listeners.forEach(l -> l.onEvent(Event.createEvent(Event.GameEvent.ACTION_TAKEN, gameState, finalAction1.copy())));

        if (debug) System.out.printf("Finishing oneAction for player %s%n", activePlayer);
        return action;
    }

    /**
     * Called at the end of game loop execution, when the game is over.
     */
    private void terminate() {
        // Print last state
        if (gameState instanceof IPrintable && gameState.coreGameParameters.verbose) {
            ((IPrintable) gameState).printToConsole();
        }

        // Timers should average
        terminateTimers();

        // Perform any end of game computations as required by the game
        forwardModel.endGame(gameState);
        listeners.forEach(l -> l.onEvent(Event.createEvent(Event.GameEvent.GAME_OVER, gameState)));
        if (gameState.coreGameParameters.recordEventHistory) {
            gameState.recordHistory(Event.GameEvent.GAME_OVER.name());
        }
        if (gameState.coreGameParameters.verbose) {
            System.out.println("Game Over");
        }

        // Allow players to terminate
        for (AbstractPlayer player : players) {
            player.finalizePlayer(gameState.copy(player.getPlayerID()));
        }

        // Close video recording writer
        terminateVideoRecording();

        // Inform listeners of game end
//        for (GameListener gameTracker : listeners) {
//            gameTracker.allGamesFinished();
//        }
    }

    /**
     * Timers average at the end of the game.
     */
    private void terminateTimers() {
        nextTime /= gameState.getGameTick();
        copyTime /= gameState.getGameTick();
        actionComputeTime /= gameState.getGameTick();
        agentTime /= nDecisions;
        if (nActionsPerTurnCount > 0)
            nActionsPerTurnSum /= nActionsPerTurnCount;
    }

    /**
     * Retrieves the current game state.
     *
     * @return - current game state.
     */
    public final AbstractGameState getGameState() {
        return gameState;
    }

    /**
     * Retrieves the forward model.
     *
     * @return - forward model.
     */
    public AbstractForwardModel getForwardModel() {
        return forwardModel;
    }

    /**
     * Retrieves agent timer value, i.e. how long the AI players took to make decisions in this game.
     *
     * @return - agent time
     */
    public double getAgentTime() {
        return agentTime;
    }

    /**
     * Retrieves the copy timer value, i.e. how long the game state took to produce player observations in this game.
     *
     * @return - copy time
     */
    public double getCopyTime() {
      //  System.out.printf("Average copy time was %.3f microseconsds%n", copyTime / 1e3);
        return copyTime;
    }

    /**
     * Retrieves the next timer value, i.e. how long the forward model took to advance the game state with an action.
     *
     * @return - next time
     */
    public double getNextTime() {
        return nextTime;
    }

    /**
     * Retrieves the action compute timer value, i.e. how long the forward model took to compute the available actions
     * in a game state.
     *
     * @return - action compute time
     */
    public double getActionComputeTime() {
        return actionComputeTime;
    }

    /**
     * Retrieves the number of game loop repetitions performed in this game.
     *
     * @return - tick number
     */
    public int getTick() {
        return gameState.getGameTick();
    }

    /**
     * Retrieves number of decisions made by the AI players in the game.
     *
     * @return - number of decisions
     */
    public int getNDecisions() {
        return nDecisions;
    }

    /**
     * Number of actions taken in a turn by a player, before turn moves to another.
     *
     * @return - number of actions per turn
     */
    public int getNActionsPerTurn() {
        return nActionsPerTurnSum;
    }

    /**
     * Retrieves a list with one entry per game tick, each a pair (player ID, # actions)
     *
     * @return - list of action space sizes
     */
    public ArrayList<Pair<Integer, Integer>> getActionSpaceSize() {
        return actionSpaceSize;
    }

    /**
     * Which game is this?
     *
     * @return type of game.
     */
    public GameType getGameType() {
        return gameType;
    }

    public void addListener(GameListener listener) {
        if (!listeners.contains(listener)) {
            listeners.add(listener);
            gameState.addListener(listener);
            listener.setGame(this);
        }
    }
    public List<GameListener> getListeners() {
        return listeners;
    }

    public void clearListeners() {
        listeners.clear();
        getGameState().clearListeners();
    }

    /**
     * Retrieves the list of players in the game.
     *
     * @return - players list
     */
    public List<AbstractPlayer> getPlayers() {
        return players;
    }

    public boolean isPaused() {
        return pause;
    }

    public void flipPaused() {
        this.paused = !this.paused;
    }

    public void setPaused(boolean paused) {
        this.pause = paused;
    }

    public void flipPaused() {
        this.paused = !this.paused;
    }

    public boolean isStopped() {
        return stop;
    }

    public void setStopped(boolean stopped) {
        this.stop = stopped;
    }

    public CoreParameters getCoreParameters() {
        return gameState.coreGameParameters;
    }

    public void setCoreParameters(CoreParameters coreParameters) {
        this.gameState.setCoreGameParameters(coreParameters);
    }

    @Override
    public String toString() {
        return gameType.toString();
    }

    public void setupVideoRecording(String filename, String formatname,
                                    String codecname, int snapsPerSecond) {
        if (recordingVideo) {
            try {
                final Rational framerate = Rational.make(1, snapsPerSecond);

                // First we create a muxer using the passed in filename and formatname if given.
                muxer = Muxer.make(filename, null, formatname);

                /* Now, we need to decide what type of codec to use to encode video. Muxers
                 * have limited sets of codecs they can use. We're going to pick the first one that
                 * works, or if the user supplied a codec name, we're going to force-fit that
                 * in instead.
                 */
                final MuxerFormat format = muxer.getFormat();
                final Codec codec;
                if (codecname != null) {
                    codec = Codec.findEncodingCodecByName(codecname);
                } else {
                    codec = Codec.findEncodingCodec(format.getDefaultVideoCodecId());
                }

                // Now that we know what codec, we need to create an encoder
                encoder = Encoder.make(codec);

                /*
                 * Video encoders need to know at a minimum:
                 *   width
                 *   height
                 *   pixel format
                 * Some also need to know frame-rate (older codecs that had a fixed rate at which video files could
                 * be written needed this). There are many other options you can set on an encoder, but we're
                 * going to keep it simpler here.
                 */
                encoder.setWidth(areaBounds.width);
                encoder.setHeight(areaBounds.height);
                // We are going to use 420P as the format because that's what most video formats these days use
                final PixelFormat.Type pixelformat = PixelFormat.Type.PIX_FMT_YUV420P;
                encoder.setPixelFormat(pixelformat);
                encoder.setTimeBase(framerate);

                /* An annoynace of some formats is that they need global (rather than per-stream) headers,
                 * and in that case you have to tell the encoder. And since Encoders are decoupled from
                 * Muxers, there is no easy way to know this beyond
                 */
                if (format.getFlag(MuxerFormat.Flag.GLOBAL_HEADER))
                    encoder.setFlag(Encoder.Flag.FLAG_GLOBAL_HEADER, true);

                // Open the encoder.
                encoder.open(null, null);
                // Add this stream to the muxer.
                muxer.addNewStream(encoder);
                // And open the muxer for business.
                muxer.open(null, null);

                /* Next, we need to make sure we have the right MediaPicture format objects
                 * to encode data with. Java (and most on-screen graphics programs) use some
                 * variant of Red-Green-Blue image encoding (a.k.a. RGB or BGR). Most video
                 * codecs use some variant of YCrCb formatting. So we're going to have to
                 * convert. To do that, we'll introduce a MediaPictureConverter object later. object.
                 */
                picture = MediaPicture.make(
                        encoder.getWidth(),
                        encoder.getHeight(),
                        pixelformat);
                picture.setTimeBase(framerate);

                /* Now begin our main loop of taking screen snaps.
                 * We're going to encode and then write out any resulting packets. */
                packet = MediaPacket.make();
            } catch (IOException | InterruptedException e) {
                e.printStackTrace();
            }
        }
    }

    private void videoRecordFrame(JFrame gui) {
        if (recordingVideo) {
            // Make the screen capture && convert image to TYPE_3BYTE_BGR
            final BufferedImage screen = componentToImage(gui, BufferedImage.TYPE_3BYTE_BGR);

            // This is LIKELY not in YUV420P format, so we're going to convert it using some handy utilities.
            if (converter == null)
                converter = MediaPictureConverterFactory.createConverter(screen, picture);
            converter.toPicture(picture, screen, gameState.getGameTick());

            do {
                encoder.encode(packet, picture);
                if (packet.isComplete())
                    muxer.write(packet, false);
            } while (packet.isComplete());
        }
    }

    private void terminateVideoRecording() {
        if (recordingVideo) {
            /* Encoders, like decoders, sometimes cache pictures so it can do the right key-frame optimizations.
             * So, they need to be flushed as well. As with the decoders, the convention is to pass in a null
             * input until the output is not complete.
             */
            do {
                encoder.encode(packet, null);
                if (packet.isComplete())
                    muxer.write(packet, false);
            } while (packet.isComplete());

            // Finally, let's clean up after ourselves.
            muxer.close();
        }
    }



    /**
     * The recommended way to run a game is via evaluations.Frontend, however that may not work on
     * some games for some screen sizes due to the vagaries of Java Swing...
     * <p>
     * Test class used to run a specific game. The user must specify:
     * 1. Action controller for GUI interactions / null for no visuals
     * 2. Random seed for the game
     * 3. Players for the game
     * 4. Game parameter configuration
     * 5. Mode of running
     * and then run this class.
     */
    public static void main(String[] args) {
        String gameType = Utils.getArg(args, "game", "TerraformingMars");
        boolean useGUI = Utils.getArg(args, "gui", true);
        int turnPause = Utils.getArg(args, "turnPause", 0);
        long seed = Utils.getArg(args, "seed", System.currentTimeMillis());
        ActionController ac = new ActionController();

        /* Set up players for the game */
<<<<<<< HEAD
        ArrayList<AbstractPlayer> players = new ArrayList<>(playerCount);

        players.add(new RandomPlayer());
//        players.add(new RandomPlayer());
=======
        ArrayList<AbstractPlayer> players = new ArrayList<>();
        players.add(new RandomPlayer());
>>>>>>> b25a4283
//        players.add(new MCTSPlayer());
//        MCTSParams params1 = new MCTSParams();
//        players.add(new MCTSPlayer(params1));
//        players.add(new OSLAPlayer());
//        players.add(new RMHCPlayer());
        players.add(new HumanGUIPlayer(ac));
//        players.add(new HumanConsolePlayer());
//        players.add(new FirstActionPlayer());

        /* Game parameter configuration. Set to null to ignore and use default parameters */
        String gameParams = null;

        /* Run! */
        runOne(GameType.valueOf(gameType), gameParams, players, seed, false, null, useGUI ? ac : null, turnPause);

        /* Run multiple games */
//        ArrayList<GameType> games = new ArrayList<>(Arrays.asList(GameType.values()));
//        games.remove(LoveLetter);
//        games.remove(Pandemic);
//        games.remove(TicTacToe);
//        runMany(games, players, 100L, 100, false, false, null, turnPause);
//        runMany(new ArrayList<GameType>() {{add(Uno);}}, players, 100L, 100, false, false, null, turnPause);
    }

}<|MERGE_RESOLUTION|>--- conflicted
+++ resolved
@@ -32,13 +32,7 @@
 import java.util.List;
 import java.util.concurrent.atomic.AtomicInteger;
 
-<<<<<<< HEAD
-import static core.CoreConstants.*;
-import static core.CoreConstants.GameEvents;
-import static games.GameType.*;
-=======
 import evaluation.metrics.*;
->>>>>>> b25a4283
 import static utilities.Utils.componentToImage;
 
 public class Game {
@@ -81,8 +75,6 @@
     int snapsPerSecond = 10;
     private int turnPause;
 
-    public boolean paused;
-
     /**
      * Game constructor. Receives a list of players, a forward model and a game state. Sets unique and final
      * IDs to all players in the game, and performs initialisation of the game state and forward model objects.
@@ -773,10 +765,6 @@
         return pause;
     }
 
-    public void flipPaused() {
-        this.paused = !this.paused;
-    }
-
     public void setPaused(boolean paused) {
         this.pause = paused;
     }
@@ -939,15 +927,8 @@
         ActionController ac = new ActionController();
 
         /* Set up players for the game */
-<<<<<<< HEAD
-        ArrayList<AbstractPlayer> players = new ArrayList<>(playerCount);
-
-        players.add(new RandomPlayer());
-//        players.add(new RandomPlayer());
-=======
         ArrayList<AbstractPlayer> players = new ArrayList<>();
         players.add(new RandomPlayer());
->>>>>>> b25a4283
 //        players.add(new MCTSPlayer());
 //        MCTSParams params1 = new MCTSParams();
 //        players.add(new MCTSPlayer(params1));
