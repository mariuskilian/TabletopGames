package games.tictactoe;

import core.actions.IAction;
import core.components.Grid;
import core.AbstractGameState;
import core.ForwardModel;


public class TicTacToeForwardModel extends ForwardModel {

<<<<<<< HEAD
=======
    @Override
    public void setup(AbstractGameState firstState) {

    }

>>>>>>> 16eb9da3
    @Override
    public void next(AbstractGameState currentState, IAction action) {
        action.execute(currentState);
        if (currentState.getTurnOrder().getRoundCounter() == 9)
            currentState.endGame();

        checkWinCondition((TicTacToeGameState) currentState);
<<<<<<< HEAD
        currentState.getTurnOrder().endPlayerTurnStep(currentState);
=======
        currentState.getTurnOrder().endPlayerTurn(currentState);
>>>>>>> 16eb9da3
    }

    private void checkWinCondition(TicTacToeGameState gameState){
        Grid<Character> grid = gameState.getGrid();

        //check rows
        for (int x = 0; x < grid.getWidth(); x++){
            if (grid.getElement(x, 0).equals(grid.getElement(x, 1)) &&
                    grid.getElement(x, 0).equals(grid.getElement(x, 2)) &&
                    !grid.getElement(x, 0).equals(' ')){
                gameState.registerWinner(grid.getElement(x, 0));
                return;
            }
        }

        // check columns
        for (int y = 0; y < grid.getHeight(); y++){
            if (grid.getElement(0, y).equals(grid.getElement(1, y)) &&
                    grid.getElement(0, y).equals(grid.getElement(2, y)) &&
                    !grid.getElement(0, y).equals(' ')){
                gameState.registerWinner(grid.getElement(0, y));
                return;
            }
        }

        //check diagonals
        if (grid.getElement(0, 0).equals(grid.getElement(1, 1)) &&
                grid.getElement(0, 0).equals(grid.getElement(2, 2)) &&
                !grid.getElement(1, 1).equals(' ')){
            gameState.registerWinner(grid.getElement(1, 1));
            return;
        }

        if (grid.getElement(0, 2).equals(grid.getElement(1, 1)) &&
                grid.getElement(0, 2).equals(grid.getElement(2, 0)) &&
                !grid.getElement(0, 2).equals(' ')){
            gameState.registerWinner(grid.getElement(1, 1));
        }
    }
}<|MERGE_RESOLUTION|>--- conflicted
+++ resolved
@@ -8,14 +8,11 @@
 
 public class TicTacToeForwardModel extends ForwardModel {
 
-<<<<<<< HEAD
-=======
     @Override
     public void setup(AbstractGameState firstState) {
 
     }
 
->>>>>>> 16eb9da3
     @Override
     public void next(AbstractGameState currentState, IAction action) {
         action.execute(currentState);
@@ -23,11 +20,7 @@
             currentState.endGame();
 
         checkWinCondition((TicTacToeGameState) currentState);
-<<<<<<< HEAD
-        currentState.getTurnOrder().endPlayerTurnStep(currentState);
-=======
         currentState.getTurnOrder().endPlayerTurn(currentState);
->>>>>>> 16eb9da3
     }
 
     private void checkWinCondition(TicTacToeGameState gameState){
