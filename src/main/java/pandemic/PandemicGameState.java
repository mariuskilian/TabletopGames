package pandemic;

import actions.*;
import components.*;
import content.*;
import core.Area;
import core.Game;
import core.GameParameters;
import core.GameState;
import pandemic.actions.*;
import utilities.Hash;
import utilities.Utils;

import java.util.ArrayList;
import java.util.List;

import static pandemic.Constants.nameHash;

public class PandemicGameState extends GameState {
    public Board world;
    public int numAvailableActions = 0;
    private PandemicParameters gp;
    private boolean quietNight;

    public void setupAreas(GameParameters gp)
    {
        this.gp = (PandemicParameters)gp;

        // For each player, initialize their own areas: they get a player hand and a player card
        for (int i = 0; i < nPlayers; i++) {
            Area playerArea = new Area();
            playerArea.setOwner(i);
            playerArea.addComponent(Constants.playerHandHash, new Deck(((PandemicParameters)gp).max_cards_per_player));
            playerArea.addComponent(Constants.playerCardHash, new Card());
            areas.put(i, playerArea);
        }

        // Initialize the game area: board, player deck, player discard deck, infection deck, infection discard
        // infection rate counter, outbreak counter, diseases x 4
        Area gameArea = new Area();
        gameArea.setOwner(-1);
        gameArea.addComponent(Constants.pandemicBoardHash, world);
        areas.put(-1, gameArea);
    }


    public void setup(Game game)
    {
        // load the board
        world = game.findBoard("cities"); //world.getNode("name","Valencia");
        Area gameArea = areas.get(-1);

        // Set up the counters
        Counter infection_rate = game.findCounter("Infection Rate");
        Counter outbreaks = game.findCounter("Outbreaks");
        gameArea.addComponent(Constants.infectionRateHash, infection_rate);
        gameArea.addComponent(Constants.outbreaksHash, outbreaks);

        for (String color : Constants.colors) {
            int hash = Hash.GetInstance().hash("Disease " + color);
            Counter diseaseC = game.findCounter("Disease " + color);
            diseaseC.setValue(0);  // 0 - cure not discovered; 1 - cure discovered; 2 - eradicated
            gameArea.addComponent(hash, diseaseC);

            hash = Hash.GetInstance().hash("Disease Cube " + color);
            Counter diseaseCubeCounter = game.findCounter("Disease Cube " + color);
            gameArea.addComponent(hash, diseaseCubeCounter);
        }

        // Set up decks
        Deck playerDeck = new Deck("Player Deck"); // contains city & event cards
        playerDeck.add(game.findDeck("Cities"));
        playerDeck.add(game.findDeck("Events"));
        Deck playerDiscard = new Deck("Player Deck Discard");
        Deck infDiscard = new Deck("Infection Discard");

        gameArea.addComponent(Constants.playerDeckHash, playerDeck);
        gameArea.addComponent(Constants.playerDeckDiscardHash, playerDiscard);
        gameArea.addComponent(Constants.infectionDiscardHash, infDiscard);
        gameArea.addComponent(Constants.infectionHash, game.findDeck("Infections"));
        gameArea.addComponent(Constants.playerRolesHash, game.findDeck("Player Roles"));

        // add them to the list of decks, so they are accessible by the game.findDeck() function
        game.addDeckToList(playerDeck);
        game.addDeckToList(infDiscard);
        game.addDeckToList(playerDiscard);

    }

    @Override
    public GameState copy() {
        //TODO: copy pandemic game state
        return this;
    }

    @Override
    public int nInputActions() {
        return gp.n_actions_per_turn;  // Pandemic requires up to 4 actions per player per turn.
    }

    @Override
    public int nPossibleActions() {
        return this.numAvailableActions;
    }

    @Override
    public List<Action> possibleActions() {
        // Create a list for possible actions
        ArrayList<Action> actions = new ArrayList<>();

        Deck playerHand = ((Deck)this.areas.get(activePlayer).getComponent(Constants.playerHandHash));
        if (playerHand.isOverCapacity()){
            // need to discard a card
            for (int i = 0; i < playerHand.getCards().size(); i++){
                actions.add(new DiscardCard(playerHand, i));
            }
            this.numAvailableActions = actions.size();
            return actions;
        }

        // add do nothing action
        actions.add(new DoNothing());

        // Drive / Ferry add actions for travelling immediate cities
        PropertyString playerLocationName = (PropertyString) this.areas.get(activePlayer).getComponent(Constants.playerCardHash).getProperty(Constants.playerLocationHash);
        BoardNode playerLocationNode = world.getNodeByProperty(nameHash, playerLocationName);
        for (BoardNode otherCity : playerLocationNode.getNeighbours()){
            actions.add(new MovePlayer(activePlayer, ((PropertyString)otherCity.getProperty(nameHash)).value));
        }

        // Direct Flight, discard city card and travel to that city
        for (Card card: playerHand.getCards()){
            //  check if card has country to determine if it is city card or not
            if ((card.getProperty(Constants.countryHash)) != null){
                actions.add(new MovePlayerWithCard(activePlayer, ((PropertyString)card.getProperty(nameHash)).value, card));
            }
        }

        // charter flight, discard card that matches your city and travel to any city
        for (Card card: playerHand.getCards()){
            // get the city from the card
            if (playerLocationName.equals(card.getProperty(nameHash))){
                // add all the cities
                // iterate over all the cities in the world
                for (BoardNode bn: this.world.getBoardNodes()) {
                    PropertyString destination = (PropertyString) bn.getProperty(nameHash);

                    // only add the ones that are different from the current location
                    if (!destination.equals(playerLocationName)) {
                        actions.add(new MovePlayerWithCard(activePlayer, destination.value, card));
                    }
                }
            }
        }

        // shuttle flight, move from city with research station to any other research station
        // get research stations from board
        ArrayList<PropertyString> researchStations = new ArrayList<>();
        boolean currentHasStation = false;
        for (BoardNode bn: this.world.getBoardNodes()){
            if (((PropertyBoolean) bn.getProperty(Constants.researchStationHash)).value){
                if (bn.getProperty(nameHash).equals(playerLocationName)){
                    currentHasStation = true;
                } else {
                    // researchStations do not contain the current station
                    researchStations.add((PropertyString)bn.getProperty(nameHash));
                }
            }
        }
        // if current city has research station, add every city that has research stations
        if (currentHasStation) {
            for (PropertyString station: researchStations){
                actions.add(new MovePlayer(activePlayer, station.value));
            }
        }

        // Build research station, discard card with that city to build one,
        // Check if there is not already a research station there
        if (!((PropertyBoolean) playerLocationNode.getProperty(Constants.researchStationHash)).value) {
            // Check player has card in hand
            Card card_in_hand = null;
            for (Card card: playerHand.getCards()){
                Property cardName = card.getProperty(nameHash);
                if (cardName.equals(playerLocationName)){
                    card_in_hand = card;
                    break;
                }
            }
<<<<<<< HEAD
            // todo removing 6th city is not in the list, so in that case the action would contain which city to be removed
        }

        // Treat disease
        // should check if city has disease
        for (BoardNode bn: this.world.getBoardNodes()){
            if ((bn.getProperty(Hash.GetInstance().hash("name"))).equals(playerLocation)){
                // bn is the node where player is standing
                // todo test with infections being present on the board
                PropertyIntArray cityInfections = (PropertyIntArray)bn.getProperty(Hash.GetInstance().hash("infection"));
                // remove one disease cube
                for (int i = 0; i < cityInfections.getValues().length; i++){
                    if (cityInfections.getValues()[i] > 0){
                        // todo test with actual diseases
                        actions.add(new TreatDisease(pandemic.PandemicGameState.colors[i]));
=======
            if (card_in_hand != null) {
                // Check if any research station tokens left
                if (game.findCounter("Research Stations").getValue() == 0) {
                    // If all research stations are used, then take one from board
                    for (PropertyString ps : researchStations) {
                        actions.add(new AddResearchStationWithCardFrom(ps.value, playerLocationName.value, card_in_hand));
>>>>>>> 3cd88a5d
                    }
                } else {
                    // Otherwise can just build here
                    actions.add(new AddResearchStationWithCard(playerLocationName.value, card_in_hand));
                }
            }
        }

        // Treat disease
        PropertyIntArray cityInfections = (PropertyIntArray)playerLocationNode.getProperty(Constants.infectionHash);
        for (int i = 0; i < cityInfections.getValues().length; i++){
            if (cityInfections.getValues()[i] > 0){
                actions.add(new TreatDisease(gp, Constants.colors[i], playerLocationName.value));
            }
        }

        // Share knowledge, give or take card, player can only have 7 cards
        // can give any card to anyone
        for (Card card: playerHand.getCards()){
            for (int i = 0; i < nPlayers; i++){
                if (i != activePlayer){
                    actions.add(new GiveCard(card, i));
                }
            }
        }
        // can take any card from anyone
        for (int i = 0; i < nPlayers; i++){
            if (i != activePlayer){
                Deck otherDeck = (Deck)this.areas.get(activePlayer).getComponent(Constants.playerHandHash);
                for (Card card: otherDeck.getCards()){
                    actions.add(new TakeCard(card, i));
                }
            }
        }

<<<<<<< HEAD

        // discover a cure, 5 cards of the same colour at a research station
        int[] colourCounter = new int[pandemic.PandemicGameState.colors.length];
        for (Card card: playerDeck.getCards()){
            Property p  = card.getProperty(Hash.GetInstance().hash("color"));
            if (p != null){
                // Only city cards have colours, events don't
                String color = ((PropertyColor)p).valueStr;
                colourCounter[Utils.indexOf(pandemic.PandemicGameState.colors, color)]++;
            }
        }
        for (int i =0 ; i < colourCounter.length; i++){
            if (colourCounter[i] >= 5){
                actions.add(new TreatDisease(pandemic.PandemicGameState.colors[i]));
=======
        // Discover a cure, cards of the same colour at a research station
        ArrayList<Card>[] colourCounter = new ArrayList[Constants.colors.length];
        for (Card card: playerHand.getCards()){
            Property p  = card.getProperty(Constants.colorHash);
            if (p != null){
                // Only city cards have colours, events don't
                String color = ((PropertyColor)p).valueStr;
                colourCounter[Utils.indexOf(Constants.colors, color)] = new ArrayList<>();
                colourCounter[Utils.indexOf(Constants.colors, color)].add(card);
            }
        }
        for (int i = 0 ; i < colourCounter.length; i++){
            if (colourCounter[i].size() >= gp.n_cards_for_cure){
                actions.add(new CureDisease(Constants.colors[i], colourCounter[i]));
>>>>>>> 3cd88a5d
            }
        }

        // TODO event cards don't count as action and can be played anytime
        for (Card card: playerHand.getCards()){
            Property p  = card.getProperty(Constants.colorHash);
            if (p == null){
                // Event cards don't have colour
                actions.addAll(actionsFromEventCard(card, researchStations));
            }
        }

        this.numAvailableActions = actions.size();

        return actions;
    }

    void setActivePlayer(int activePlayer) {
        this.activePlayer = activePlayer;
    }

    private List<Action> actionsFromEventCard(Card card, ArrayList<PropertyString> researchStations){
        // Todo event cards get in here, but most actions are not created
        ArrayList<Action> actions = new ArrayList<>();
        String cardString = ((PropertyString)card.getProperty(nameHash)).value;

        switch (cardString) {
            case "Resilient Population":
//                System.out.println("Resilient Population");
//            System.out.println("Remove any 1 card in the Infection Discard Pile from the game. You may play this between the Infect and Intensify steps of an epidemic.");
                break;
            case "Airlift":
//                System.out.println("Airlift");
//            System.out.println("Move any 1 pawn to any city. Get permission before moving another player's pawn.");
                break;
            case "Government Grant":
//                System.out.println("Government Grant");
//            System.out.println("Add 1 research station to any city (no City card needed).");
                for (BoardNode bn: world.getBoardNodes()) {
                    if (!((PropertyBoolean) bn.getProperty(Constants.researchStationHash)).value) {
                        String cityName = ((PropertyString) bn.getProperty(nameHash)).value;
                        if (game.findCounter("Research Stations").getValue() == 0) {
                            // If all research stations are used, then take one from board
                            for (PropertyString ps : researchStations) {
                                actions.add(new AddResearchStationWithCardFrom(ps.value, cityName, card));
                            }
                        } else {
                            // Otherwise can just build here
                            actions.add(new AddResearchStationWithCard(cityName, card));
                        }
                    }
                }
                break;
            case "One quiet night":
//                System.out.println("One quiet night");
//            System.out.println("Skip the next Infect Cities step (do not flip over any Infection cards).");
                actions.add(new QuietNight());
                break;
            case "Forecast":
//                System.out.println("Forecast");
//            System.out.println("Draw, look at, and rearrange the top 6 cards of the Infection Deck. Put them back on top.");
                break;
        }

        return actions;
    }
    
    protected void setQuietNight(boolean qn) {
        quietNight = qn;
    }

    public boolean isQuietNight() {
        return quietNight;
    }
}<|MERGE_RESOLUTION|>--- conflicted
+++ resolved
@@ -186,30 +186,12 @@
                     break;
                 }
             }
-<<<<<<< HEAD
-            // todo removing 6th city is not in the list, so in that case the action would contain which city to be removed
-        }
-
-        // Treat disease
-        // should check if city has disease
-        for (BoardNode bn: this.world.getBoardNodes()){
-            if ((bn.getProperty(Hash.GetInstance().hash("name"))).equals(playerLocation)){
-                // bn is the node where player is standing
-                // todo test with infections being present on the board
-                PropertyIntArray cityInfections = (PropertyIntArray)bn.getProperty(Hash.GetInstance().hash("infection"));
-                // remove one disease cube
-                for (int i = 0; i < cityInfections.getValues().length; i++){
-                    if (cityInfections.getValues()[i] > 0){
-                        // todo test with actual diseases
-                        actions.add(new TreatDisease(pandemic.PandemicGameState.colors[i]));
-=======
             if (card_in_hand != null) {
                 // Check if any research station tokens left
                 if (game.findCounter("Research Stations").getValue() == 0) {
                     // If all research stations are used, then take one from board
                     for (PropertyString ps : researchStations) {
                         actions.add(new AddResearchStationWithCardFrom(ps.value, playerLocationName.value, card_in_hand));
->>>>>>> 3cd88a5d
                     }
                 } else {
                     // Otherwise can just build here
@@ -245,22 +227,6 @@
             }
         }
 
-<<<<<<< HEAD
-
-        // discover a cure, 5 cards of the same colour at a research station
-        int[] colourCounter = new int[pandemic.PandemicGameState.colors.length];
-        for (Card card: playerDeck.getCards()){
-            Property p  = card.getProperty(Hash.GetInstance().hash("color"));
-            if (p != null){
-                // Only city cards have colours, events don't
-                String color = ((PropertyColor)p).valueStr;
-                colourCounter[Utils.indexOf(pandemic.PandemicGameState.colors, color)]++;
-            }
-        }
-        for (int i =0 ; i < colourCounter.length; i++){
-            if (colourCounter[i] >= 5){
-                actions.add(new TreatDisease(pandemic.PandemicGameState.colors[i]));
-=======
         // Discover a cure, cards of the same colour at a research station
         ArrayList<Card>[] colourCounter = new ArrayList[Constants.colors.length];
         for (Card card: playerHand.getCards()){
@@ -275,7 +241,6 @@
         for (int i = 0 ; i < colourCounter.length; i++){
             if (colourCounter[i].size() >= gp.n_cards_for_cure){
                 actions.add(new CureDisease(Constants.colors[i], colourCounter[i]));
->>>>>>> 3cd88a5d
             }
         }
 
