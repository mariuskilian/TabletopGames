package core.components;

import utilities.Utils;

import java.util.HashMap;
import java.util.List;

/**
 * An Area is a collection of components such as Decks, Token, Dices, Cards and Boards, mapping to their IDs.
 */
public class Area<T extends Component> extends Component {

    // Collection of components stored in this area, mapping to their IDs
    protected HashMap<Integer, Component> components;

    public Area(int owner, String name) {
        super(Utils.ComponentType.AREA, "");
        this.components = new HashMap<>();
        this.ownerId = owner;
    }

    private Area(int owner, String name, int ID) {
        super(Utils.ComponentType.AREA, "", ID);
        this.components = new HashMap<>();
        this.ownerId = owner;
    }

    public Area copy() {
        Area new_area = new Area(ownerId, componentName, componentID);
        new_area.components = new HashMap<>();
        new_area.components.putAll(this.components);
        copyComponentTo(new_area);
        return new_area;
    }

    /**
     * Retrieve the collection of components in this area.
     * @return - HashMap, components mapped to their IDs
     */
    public HashMap<Integer, Component> getComponents() {
        return this.components;
    }

    /**
     * Retrieve a component by its id key.
     * @param key - key to look for in the map.
     * @return - component corresponding to the given key.
     */
    public Component getComponent(Integer key) {
        return this.components.get(key);
    }

    /**
     * Adds a component to the collection.
     * @param key - key for the component.
     * @param component - component to add to the collection.
     */
    public void putComponent(Integer key, Component component) {
        this.components.put(key, component);
    }
<<<<<<< HEAD

    /**
     * Adds a component to the collection, using its own component ID as the key in the map.
     * @param component - component to add to the collection.
     */
    public void putComponent(Component component) {
        this.components.put(component.getComponentID(), component);
        if (component instanceof Deck) {
            putComponents(((Deck) component).getComponents());
        }
    }

    public void putComponents(List<? extends Component> components) {
        for (Component c: components) {
=======

    /**
     * Adds a component to the collection, using its own component ID as the key in the map.
     * @param component - component to add to the collection.
     */
    public void putComponent(Component component) {
        if (component instanceof Deck) putComponents((Deck)component);
        else if (component instanceof Area) putComponents((Area)component);
        else this.components.put(component.getComponentID(), component);
    }

    /**
     * Adds all components in a list to the collection, using their own component IDs as the keys in the map.
     * @param components - list of components to add to the collection.
     */
    public void putComponents(List<? extends Component> components) {
        for (Component c: components) {
            putComponent(c);
        }
    }

    /**
     * Adds all components from a deck to the collection, using their own component IDs as the keys in the map.
     * @param deck - deck to add to the collection.
     */
    public void putComponents(Deck<T> deck) {
        this.components.put(deck.getComponentID(), deck);
        for (Component c: deck.getComponents()) {
            putComponent(c);
        }
    }

    /**
     * Adds all components in an area to the collection, using their own component IDs as the keys in the map.
     * @param area - area to add to the collection.
     */
    public void putComponents(Area<T> area) {
        this.components.put(area.getComponentID(), area);
        for (Component c: area.components.values()) {
>>>>>>> 5afafa82
            putComponent(c);
        }
    }

<<<<<<< HEAD
    public void putComponents(Area<T> area) {
        for (Component c: area.components.values()) {
            putComponent(c);
        }
    }

=======
    /**
     * Clears all components in this area.
     */
>>>>>>> 5afafa82
    public void clear() {
        this.components.clear();
    }
}<|MERGE_RESOLUTION|>--- conflicted
+++ resolved
@@ -58,22 +58,6 @@
     public void putComponent(Integer key, Component component) {
         this.components.put(key, component);
     }
-<<<<<<< HEAD
-
-    /**
-     * Adds a component to the collection, using its own component ID as the key in the map.
-     * @param component - component to add to the collection.
-     */
-    public void putComponent(Component component) {
-        this.components.put(component.getComponentID(), component);
-        if (component instanceof Deck) {
-            putComponents(((Deck) component).getComponents());
-        }
-    }
-
-    public void putComponents(List<? extends Component> components) {
-        for (Component c: components) {
-=======
 
     /**
      * Adds a component to the collection, using its own component ID as the key in the map.
@@ -113,23 +97,14 @@
     public void putComponents(Area<T> area) {
         this.components.put(area.getComponentID(), area);
         for (Component c: area.components.values()) {
->>>>>>> 5afafa82
             putComponent(c);
         }
     }
 
-<<<<<<< HEAD
-    public void putComponents(Area<T> area) {
-        for (Component c: area.components.values()) {
-            putComponent(c);
-        }
-    }
 
-=======
     /**
      * Clears all components in this area.
      */
->>>>>>> 5afafa82
     public void clear() {
         this.components.clear();
     }
