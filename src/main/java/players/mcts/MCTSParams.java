--- conflicted
+++ resolved
@@ -3,15 +3,9 @@
 import core.*;
 import core.interfaces.*;
 import evaluation.TunableParameters;
-<<<<<<< HEAD
-import games.dominion.BigMoney;
-import games.dominion.PlayActionCards;
-=======
->>>>>>> ed1c0910
 import org.json.simple.JSONObject;
 import players.PlayerParameters;
 import players.simple.RandomPlayer;
-import utilities.Hash;
 
 import java.util.*;
 
@@ -33,11 +27,7 @@
     public MCTSEnums.TreePolicy treePolicy = UCB;
     public MCTSEnums.OpponentTreePolicy opponentTreePolicy = Paranoid;
     public double exploreEpsilon = 0.1;
-<<<<<<< HEAD
-    private IStateHeuristic heuristic = AbstractGameState::getScore;
-=======
     private IStateHeuristic heuristic = AbstractGameState::getHeuristicScore;
->>>>>>> ed1c0910
 
     public MCTSParams() {
         this(System.currentTimeMillis());
@@ -56,11 +46,7 @@
         addTunableParameter("treePolicy", UCB);
         addTunableParameter("opponentTreePolicy", MaxN);
         addTunableParameter("exploreEpsilon", 0.1);
-<<<<<<< HEAD
-        addTunableParameter("heuristic", (IStateHeuristic) AbstractGameState::getScore);
-=======
         addTunableParameter("heuristic", (IStateHeuristic) AbstractGameState::getHeuristicScore);
->>>>>>> ed1c0910
     }
 
     @Override
@@ -117,13 +103,6 @@
         switch (rolloutType) {
             case RANDOM:
                 return new RandomPlayer(new Random(getRandomSeed()));
-<<<<<<< HEAD
-            case Dominion_BigMoney:
-                return new BigMoney();
-            case Dominion_PlayActions:
-                return new PlayActionCards(new Random(getRandomSeed()));
-=======
->>>>>>> ed1c0910
             default:
                 throw new AssertionError("Unknown rollout type : " + rolloutType);
         }
