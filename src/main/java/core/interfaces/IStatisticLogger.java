package core.interfaces;

<<<<<<< HEAD
import utilities.TAGStatSummary;
import utilities.SummaryLogger;
import utilities.TAGStringStatSummary;
=======
import evaluation.loggers.SummaryLogger;
import evaluation.summarisers.TAGStatSummary;
>>>>>>> b25a4283

import java.lang.reflect.Constructor;
import java.util.*;

public interface IStatisticLogger {

    /**
     * Use to register a set of data in one go
     *
     * @param data A map of name -> value pairs
     */
    void record(Map<String, ?> data);

    /**
     * Use to record a single datum. For example
     *
     * @param key
     * @param datum
     */
    void record(String key, Object datum);

    /**
     * Trigger any specific batch processing of data by this Logger.
     * This should be called once all data has been collected. This may also, for example,
     * purge all buffers and close files/database connections.
     */
    void processDataAndFinish();

    void processDataAndNotFinish();

    /**
     * This should return a Map with one entry for each type of data
     *
     * @return A summary of the data
     */
    Map<String, TAGStatSummary> summary();
<<<<<<< HEAD
    default Map<String, TAGStringStatSummary> summaryStringData() {return null;}

=======
    IStatisticLogger emptyCopy(String id);
>>>>>>> b25a4283

    static IStatisticLogger createLogger(String loggerClass, String logFile) {
        if (logFile.isEmpty())
            throw new IllegalArgumentException("Must specify logFile");
        IStatisticLogger logger = new SummaryLogger();
        try {
            Class<?> clazz = Class.forName(loggerClass);

            Constructor<?> constructor;
            try {
                constructor = clazz.getConstructor(String.class);
                logger = (IStatisticLogger) constructor.newInstance(logFile);
            } catch (NoSuchMethodException e) {
                constructor = clazz.getConstructor();
                logger = (IStatisticLogger) constructor.newInstance();
            }
        } catch (Exception e) {
            e.printStackTrace();
        }
        return logger;
    }
}<|MERGE_RESOLUTION|>--- conflicted
+++ resolved
@@ -1,13 +1,7 @@
 package core.interfaces;
 
-<<<<<<< HEAD
-import utilities.TAGStatSummary;
-import utilities.SummaryLogger;
-import utilities.TAGStringStatSummary;
-=======
 import evaluation.loggers.SummaryLogger;
 import evaluation.summarisers.TAGStatSummary;
->>>>>>> b25a4283
 
 import java.lang.reflect.Constructor;
 import java.util.*;
@@ -44,12 +38,7 @@
      * @return A summary of the data
      */
     Map<String, TAGStatSummary> summary();
-<<<<<<< HEAD
-    default Map<String, TAGStringStatSummary> summaryStringData() {return null;}
-
-=======
     IStatisticLogger emptyCopy(String id);
->>>>>>> b25a4283
 
     static IStatisticLogger createLogger(String loggerClass, String logFile) {
         if (logFile.isEmpty())
