package pandemic;

import actions.*;
import components.*;
import content.*;
import core.*;
import pandemic.actions.*;
import utilities.Hash;

import java.util.Random;

import static pandemic.Constants.*;
import static pandemic.actions.MovePlayer.placePlayer;

public class PandemicForwardModel implements ForwardModel {
    private Game game;
    private PandemicParameters gameParameters;

    @Override
    public void setup(GameState firstState, Game game, GameParameters gameParameters) {
        PandemicGameState state = (PandemicGameState) firstState;
        this.game = game;
        this.gameParameters = (PandemicParameters) gameParameters;

        // 1 research station in Atlanta
        new AddResearchStation("Atlanta").execute(state);

        // init counters
        game.findCounter("Outbreaks").setValue(0);
        game.findCounter("Infection Rate").setValue(0);
        for (String color : Constants.colors) {
            game.findCounter("Disease " + color).setValue(0);
//            int hash = Hash.GetInstance().hash("Disease " + color);
        }

        // infection
        Deck infectionDeck = game.findDeck("Infections");
        Deck infectionDiscard = game.findDeck("Infection Discard");
        infectionDeck.shuffle();
        int nCards = this.gameParameters.n_infection_cards_setup;
        int nTimes = this.gameParameters.n_infections_setup;
        for (int j = 0; j < nTimes; j++) {
            for (int i = 0; i < nCards; i++) {
                Card c = infectionDeck.draw();

                // Place matching color (nTimes - j) cubes and place on matching city
                new InfectCity(gameParameters, c, nTimes - j).execute(state);

                // Discard card
                new DrawCard(infectionDeck, infectionDiscard).execute(state);
            }
        }

        // give players cards
        Deck playerCards = game.findDeck("Player Roles");
        Deck playerDeck = game.findDeck("Player Deck");
        playerCards.shuffle();
        int nCardsPlayer = this.gameParameters.n_cards_per_player.get(state.nPlayers());
        long maxPop = 0;
        int startingPlayer = -1;

        for (int i = 0; i < state.nPlayers(); i++) {
            // Draw a player card
            Card c = playerCards.draw();

            // Give the card to this player
            Area playerArea = state.getAreas().get(i);
            playerArea.setComponent(Constants.playerCardHash, c);

            // Also add this player in Atlanta
            placePlayer(state, "Atlanta", i);

            // Give players cards
            Deck playerHandDeck = (Deck) playerArea.getComponent(Constants.playerHandHash);

            playerDeck.shuffle();
            for (int j = 0; j < nCardsPlayer; j++) {
                new DrawCard(playerDeck, playerHandDeck).execute(state);
            }

            for (Card card: playerHandDeck.getCards()) {
                Property property = card.getProperty(Hash.GetInstance().hash("population"));
                if (property != null){
                    long pop = ((PropertyLong) property).value;
                    if (pop > maxPop) {
                        startingPlayer = i;
                        maxPop = pop;
                    }
                }
            }
        }

        // Epidemic cards
        playerDeck.shuffle();
        int noCards = playerDeck.getCards().size();
        int noEpidemicCards = this.gameParameters.n_epidemic_cards;
        int range = noCards / noEpidemicCards;
        Random r = new Random(this.gameParameters.game_seed);
        for (int i = 0; i < noEpidemicCards; i++) {
            int index = i * range + i + r.nextInt(range);

            Card card = new Card();
            card.setProperty(Hash.GetInstance().hash("name"), new PropertyString("epidemic"));
            new AddCardToDeck(card, playerDeck, index).execute(state);

        }

        // Player with highest population starts
        state.setActivePlayer(startingPlayer);
    }

    @Override
    public void next(GameState currentState, Action action) {
<<<<<<< HEAD
        PandemicGameState pgs = (PandemicGameState)currentState;
        playerActions(pgs, action);

        if (action instanceof CureDisease) {
            // Check win condition
            boolean all_cured = true;
            for (String c : Constants.colors) {
                if (pgs.findCounter("Disease " + c).getValue() < 1) all_cured = false;
=======
        playerActions(currentState, action);

        if (action instanceof TreatDisease) {
            // Check win condition
            boolean all_cured = true;
            for (String c : Constants.colors) {
                if (currentState.findCounter("Disease " + c).getValue() < 1) all_cured = false;
>>>>>>> 954915df
            }
            if (all_cured) {
                game.gameOver(GAME_WIN);
                System.out.println("WIN!");
            }
        }

<<<<<<< HEAD
        if (pgs.roundStep >= pgs.nInputActions()) {
            pgs.roundStep = 0;
            drawCards(pgs);

            if (!pgs.isQuietNight()) {
                infectCities(pgs);
                pgs.setQuietNight(false);
            }
=======
        if (currentState.roundStep >= currentState.nInputActions()) {
            currentState.roundStep = 0;
            drawCards(currentState);
            infectCities(currentState);
>>>>>>> 954915df

            // Set the next player as active
            pgs.setActivePlayer((pgs.getActivePlayer() + 1) % pgs.nPlayers());
        }

        // TODO: wanna play event card?
    }

<<<<<<< HEAD
    private void playerActions(PandemicGameState currentState, Action action) {
=======
    private void playerActions(GameState currentState, Action action) {
>>>>>>> 954915df
        currentState.roundStep += 1;
        action.execute(currentState);
        if (action instanceof QuietNight) {
            currentState.setQuietNight(true);
        }
    }

    private void drawCards(GameState currentState) {
        int noCardsDrawn = gameParameters.n_cards_draw;
        int activePlayer = currentState.getActivePlayer();

        String tempDeckID = currentState.tempDeck();
        DrawCard action = new DrawCard("Player Deck", tempDeckID);
        for (int i = 0; i < noCardsDrawn; i++) {  // Draw cards for active player from player deck into a new deck
            Deck cityDeck = currentState.findDeck("Player Deck");
            boolean canDraw = cityDeck.getCards().size() > 0;

            // if player cannot draw it means that the deck is empty -> GAME OVER
            if (!canDraw){
                game.gameOver(GAME_LOSE);
                System.out.println("No more cards to draw");
            }
            action.execute(currentState);

        }
        Deck tempDeck = currentState.findDeck(tempDeckID);
        boolean epidemic = false;
        for (Card c : tempDeck.getCards()) {  // Check the drawn cards

            // If epidemic card, do epidemic, only one per draw
            if (((PropertyString)c.getProperty(nameHash)).value.hashCode() == Constants.epidemicCard) {
                if (!epidemic) {
                    epidemic(currentState);
                    epidemic = true;
                }
            } else {  // Otherwise, give card to player
                Area area = currentState.getAreas().get(activePlayer);
                Deck deck = (Deck) area.getComponent(Constants.playerHandHash);
                if (deck != null) {
                    // deck size doesn't go beyond 7
                    if (!new AddCardToDeck(c, deck).execute(currentState)){
                        // player needs to discard a card
                        game.getPlayers().get(activePlayer).getAction(currentState);
                    }
                }
            }
        }
        currentState.clearTempDeck();
    }

    private void epidemic(GameState currentState) {
        // 1. infection counter idx ++
        currentState.findCounter("Infection Rate").increment(1);

        // 2. 3 cubes on bottom card in infection deck, then add this card on top of infection discard
        Card c = currentState.findDeck("Infections").pickLast();
        if (c == null){
            // cannot draw card
            game.gameOver(GAME_LOSE);
            System.out.println("No more cards to draw");
            return;
        }
        new InfectCity(gameParameters, c, gameParameters.n_cubes_epidemic).execute(currentState);
        if (checkInfectionGameEnd(currentState, c)) return;

        // 3. shuffle infection discard deck, add back on top of infection deck
        Deck infectionDiscard = currentState.findDeck("Infection Discard");
        infectionDiscard.shuffle();
        for (Card card: infectionDiscard.getCards()) {
            new AddCardToDeck(card, currentState.findDeck("Infections")).execute(currentState);
        }
    }

    private void infectCities(GameState currentState) {
        Counter infectionCounter = currentState.findCounter("Infection Rate");
        int noCardsDrawn = gameParameters.infection_rate[infectionCounter.getValue()];
        String tempDeckID = currentState.tempDeck();
        DrawCard action = new DrawCard("Infections", tempDeckID);
        for (int i = 0; i < noCardsDrawn; i++) {  // Draw cards for active player from player deck into a new deck
            action.execute(currentState);
        }
        Deck tempDeck = currentState.findDeck(tempDeckID);
        for (Card c : tempDeck.getCards()) {  // Check the drawn cards
            new InfectCity(gameParameters, c, gameParameters.n_cubes_infection).execute(currentState);
            if (checkInfectionGameEnd(currentState, c)) return;
        }
        currentState.clearTempDeck();
    }

    private boolean checkInfectionGameEnd(GameState currentState, Card c) {
        if (currentState.findCounter("Outbreaks").getValue() >= gameParameters.lose_max_outbreak) {
            game.gameOver(GAME_LOSE);
            System.out.println("Too many outbreaks");
            return true;
        }
        if (currentState.findCounter("Disease Cube " + ((PropertyColor)c.getProperty(colorHash)).valueStr).getValue() < 0) {
            game.gameOver(GAME_LOSE);
            System.out.println("Ran out of disease cubes");
            return true;
        }

        // Discard this infection card
        new AddCardToDeck(c, currentState.findDeck("Infection Discard")).execute(currentState);
        return false;
    }
}<|MERGE_RESOLUTION|>--- conflicted
+++ resolved
@@ -111,7 +111,6 @@
 
     @Override
     public void next(GameState currentState, Action action) {
-<<<<<<< HEAD
         PandemicGameState pgs = (PandemicGameState)currentState;
         playerActions(pgs, action);
 
@@ -120,15 +119,6 @@
             boolean all_cured = true;
             for (String c : Constants.colors) {
                 if (pgs.findCounter("Disease " + c).getValue() < 1) all_cured = false;
-=======
-        playerActions(currentState, action);
-
-        if (action instanceof TreatDisease) {
-            // Check win condition
-            boolean all_cured = true;
-            for (String c : Constants.colors) {
-                if (currentState.findCounter("Disease " + c).getValue() < 1) all_cured = false;
->>>>>>> 954915df
             }
             if (all_cured) {
                 game.gameOver(GAME_WIN);
@@ -136,7 +126,6 @@
             }
         }
 
-<<<<<<< HEAD
         if (pgs.roundStep >= pgs.nInputActions()) {
             pgs.roundStep = 0;
             drawCards(pgs);
@@ -145,12 +134,6 @@
                 infectCities(pgs);
                 pgs.setQuietNight(false);
             }
-=======
-        if (currentState.roundStep >= currentState.nInputActions()) {
-            currentState.roundStep = 0;
-            drawCards(currentState);
-            infectCities(currentState);
->>>>>>> 954915df
 
             // Set the next player as active
             pgs.setActivePlayer((pgs.getActivePlayer() + 1) % pgs.nPlayers());
@@ -159,11 +142,7 @@
         // TODO: wanna play event card?
     }
 
-<<<<<<< HEAD
     private void playerActions(PandemicGameState currentState, Action action) {
-=======
-    private void playerActions(GameState currentState, Action action) {
->>>>>>> 954915df
         currentState.roundStep += 1;
         action.execute(currentState);
         if (action instanceof QuietNight) {
