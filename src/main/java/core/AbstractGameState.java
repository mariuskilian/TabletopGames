--- conflicted
+++ resolved
@@ -3,24 +3,14 @@
 import core.actions.AbstractAction;
 import core.components.Area;
 import core.components.Component;
-<<<<<<< HEAD
-import core.interfaces.IExtendedSequence;
-=======
 import core.components.PartialObservableDeck;
 import core.interfaces.IComponentContainer;
->>>>>>> 9c47ff14
+import core.interfaces.IExtendedSequence;
 import core.interfaces.IGamePhase;
 import core.turnorders.TurnOrder;
 import utilities.Utils;
 
-<<<<<<< HEAD
 import java.util.*;
-=======
-import java.util.ArrayList;
-import java.util.Arrays;
-import java.util.List;
-import java.util.Objects;
->>>>>>> 9c47ff14
 
 import static java.util.stream.Collectors.toList;
 import static utilities.Utils.GameResult.GAME_ONGOING;
@@ -113,42 +103,19 @@
     }
 
     // Getters
-    public final TurnOrder getTurnOrder() {
-        return turnOrder;
-    }
-
-    public final int getCurrentPlayer() {
-        return turnOrder.getCurrentPlayer(this);
-    }
-
-    public final Utils.GameResult getGameStatus() {
-        return gameStatus;
-    }
-
-    public final AbstractParameters getGameParameters() {
-        return this.gameParameters;
-    }
-
-    public final int getNPlayers() {
-        return turnOrder.nPlayers();
-    }
-
-    public final Utils.GameResult[] getPlayerResults() {
-        return playerResults;
-    }
-
-    public final boolean isNotTerminal() {
-        return gameStatus == GAME_ONGOING;
-    }
-
+    public final TurnOrder getTurnOrder(){return turnOrder;}
+    public final int getCurrentPlayer() { return turnOrder.getCurrentPlayer(this); }
+    public final Utils.GameResult getGameStatus() {  return gameStatus; }
+    public final AbstractParameters getGameParameters() { return this.gameParameters; }
+    public final int getNPlayers() { return turnOrder.nPlayers(); }
+    public final Utils.GameResult[] getPlayerResults() { return playerResults; }
+    public final boolean isNotTerminal(){ return gameStatus == GAME_ONGOING; }
     public final IGamePhase getGamePhase() {
         return gamePhase;
     }
-
     public final Component getComponentById(int id) {
         return allComponents.getComponent(id);
     }
-
     public final Area getAllComponents() {
         addAllComponents(); // otherwise the list of allComponents is only ever updated when we copy the state!
         return allComponents;
@@ -197,7 +164,7 @@
         if (extraChecks && historyText.size() > 1000) {
             throw new AssertionError("History really shouldn't be over 1000 entries long?");
         }
-        // we do not copy individual actions in history, as these are now dead and should not change
+            // we do not copy individual actions in history, as these are now dead and should not change
 
         s.actionsInProgress = new Stack<>();
         actionsInProgress.forEach(
@@ -237,7 +204,6 @@
     /**
      * Returns all components used in the game and referred to by componentId from actions or rules.
      * This method is called after initialising the game state.
-     *
      * @return - List of components in the game.
      */
     protected abstract List<Component> _getAllComponents();
