--- conflicted
+++ resolved
@@ -99,22 +99,11 @@
             ((MASTPlayer) rolloutStrategy).setStats(root.MASTStatistics);
             ((MASTPlayer) rolloutStrategy).temperature = params.MASTBoltzmann;
         }
-<<<<<<< HEAD
-        root.mctsSearch(getStatsLogger());
-
-        if (params.gatherTreeRecorder) {
-            TreeRecorder treeRecorder = new TreeRecorder(params.treeRecorderFolder, params.EIStateFeatureVector, gameState, heuristic);
-            treeRecorder.recordData(root);
-            treeRecorder.close();
-        }
-
-=======
         if (opponentModel instanceof MASTPlayer) {
             ((MASTPlayer) opponentModel).setStats(root.MASTStatistics);
             ((MASTPlayer) opponentModel).temperature = params.MASTBoltzmann;
         }
         root.mctsSearch();
->>>>>>> 4cfca4bd
         if (params.gatherExpertIterationData) {
             ExpertIterationDataGatherer eidg = new ExpertIterationDataGatherer(
                     params.expertIterationFileStem,
