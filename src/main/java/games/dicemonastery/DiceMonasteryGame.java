package games.dicemonastery;

import core.AbstractGameState;
import core.AbstractPlayer;
import core.Game;
import games.GameType;
import players.human.ActionController;
import players.human.HumanGUIPlayer;
import players.mcts.MCTSParams;
import players.mcts.MCTSPlayer;
import players.rmhc.RMHCPlayer;
import players.simple.RandomPlayer;

import java.util.ArrayList;
import java.util.List;

import static games.GameType.DiceMonastery;

public class DiceMonasteryGame extends Game {

    public DiceMonasteryGame(List<AbstractPlayer> agents, DiceMonasteryParams params) {
        super(GameType.DiceMonastery, agents, new DiceMonasteryForwardModel(), new DiceMonasteryGameState(params, agents.size()));
    }

    public DiceMonasteryGame(DiceMonasteryForwardModel realModel, AbstractGameState state) {
        super(GameType.DiceMonastery, realModel, state);
    }

<<<<<<< HEAD

    public static void main(String[] args) {
        /* 1. Action controller for GUI interactions. If set to null, running without visuals. */
        ActionController ac = new ActionController(); //null;

        /* 2. Game seed */
        long seed = System.currentTimeMillis(); //0;

        /* 3. Set up players for the game */
        ArrayList<AbstractPlayer> players = new ArrayList<>();

        MCTSParams params1 = new MCTSParams();

        players.add(new RandomPlayer());
        players.add(new RMHCPlayer());
        players.add(new MCTSPlayer(params1));
        players.add(new HumanGUIPlayer(ac));
//        players.add(new HumanConsolePlayer());

        /* 4. Run! */
        runOne(DiceMonastery, null, players, seed, ac, false, null);

    }
=======
>>>>>>> be465089
}<|MERGE_RESOLUTION|>--- conflicted
+++ resolved
@@ -26,30 +26,4 @@
         super(GameType.DiceMonastery, realModel, state);
     }
 
-<<<<<<< HEAD
-
-    public static void main(String[] args) {
-        /* 1. Action controller for GUI interactions. If set to null, running without visuals. */
-        ActionController ac = new ActionController(); //null;
-
-        /* 2. Game seed */
-        long seed = System.currentTimeMillis(); //0;
-
-        /* 3. Set up players for the game */
-        ArrayList<AbstractPlayer> players = new ArrayList<>();
-
-        MCTSParams params1 = new MCTSParams();
-
-        players.add(new RandomPlayer());
-        players.add(new RMHCPlayer());
-        players.add(new MCTSPlayer(params1));
-        players.add(new HumanGUIPlayer(ac));
-//        players.add(new HumanConsolePlayer());
-
-        /* 4. Run! */
-        runOne(DiceMonastery, null, players, seed, ac, false, null);
-
-    }
-=======
->>>>>>> be465089
 }