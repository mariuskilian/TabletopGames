--- conflicted
+++ resolved
@@ -19,11 +19,8 @@
     public int n_cubes_infection = 1;
     public int n_initial_disease_cubes = 24;
     public int n_cards_for_cure = 5;
-<<<<<<< HEAD
     public int n_forecast_cards = 6;  // How many cards should be viewed and rearranged for the Forecast event card
-=======
     public int n_cards_for_cure_reduced = 4;
->>>>>>> 947c4a33
 
     public int n_players = 4;
     public int max_cards_per_player = 7;  // Max cards in hand per player
