--- conflicted
+++ resolved
@@ -28,17 +28,11 @@
     public double epsilon = 1e-6;
     public boolean openLoop = false;
     public boolean redeterminise = false;
-<<<<<<< HEAD
-    public boolean MASTExpansion = false;
-    public boolean MAST = false;
-    public double MASTBoltzmann = 0.0;
-=======
     public MCTSEnums.MASTType MAST = Rollout;
     public boolean useMAST = false;
     public double MASTBoltzmann = 0.0;
     public MCTSEnums.Strategies expansionPolicy = RANDOM;
     public MCTSEnums.Strategies rolloutType = RANDOM;
->>>>>>> 7466e1ef
     public MCTSEnums.SelectionPolicy selectionPolicy = ROBUST;
     public MCTSEnums.TreePolicy treePolicy = UCB;
     public MCTSEnums.OpponentTreePolicy opponentTreePolicy = Paranoid;
@@ -65,51 +59,30 @@
         addTunableParameter("exploreEpsilon", 0.1);
         addTunableParameter("heuristic", (IStateHeuristic) AbstractGameState::getHeuristicScore);
         addTunableParameter("expansionType", MCTSEnums.Strategies.RANDOM);
-<<<<<<< HEAD
-=======
         addTunableParameter("MAST", Rollout);
->>>>>>> 7466e1ef
     }
 
     @Override
     public void _reset() {
         super._reset();
-<<<<<<< HEAD
-        MAST = false; // do we need to calculate MAST statistics?
-        MASTExpansion = false;
-
-=======
         useMAST = false;
->>>>>>> 7466e1ef
         K = (double) getParameterValue("K");
         rolloutLength = (int) getParameterValue("rolloutLength");
         maxTreeDepth = (int) getParameterValue("maxTreeDepth");
         epsilon = (double) getParameterValue("epsilon");
         rolloutType = (MCTSEnums.Strategies) getParameterValue("rolloutType");
-        if (rolloutType == MCTSEnums.Strategies.MAST)
-            MAST = true;
         openLoop = (boolean) getParameterValue("openLoop");
         redeterminise = (boolean) getParameterValue("redeterminise");
         selectionPolicy = (MCTSEnums.SelectionPolicy) getParameterValue("selectionPolicy");
         MCTSEnums.Strategies expansionPolicy = (MCTSEnums.Strategies) getParameterValue("expansionPolicy");
-<<<<<<< HEAD
-        if (expansionPolicy == MCTSEnums.Strategies.MAST) {
-            MASTExpansion = true;
-            MAST = true;
-        }
-=======
->>>>>>> 7466e1ef
         treePolicy = (MCTSEnums.TreePolicy) getParameterValue("treePolicy");
         opponentTreePolicy = (MCTSEnums.OpponentTreePolicy) getParameterValue("opponentTreePolicy");
         exploreEpsilon = (double) getParameterValue("exploreEpsilon");
         MASTBoltzmann = (double) getParameterValue("boltzmannTemp");
-<<<<<<< HEAD
-=======
         MAST = (MCTSEnums.MASTType) getParameterValue("MAST");
         if (expansionPolicy == MCTSEnums.Strategies.MAST || rolloutType == MCTSEnums.Strategies.MAST) {
             useMAST = true;
         }
->>>>>>> 7466e1ef
         heuristic = (IStateHeuristic) getParameterValue("heuristic");
         if (heuristic instanceof TunableParameters) {
             TunableParameters tunableHeuristic = (TunableParameters) heuristic;
