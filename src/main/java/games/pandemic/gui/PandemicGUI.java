--- conflicted
+++ resolved
@@ -387,19 +387,12 @@
                         }
                     }
                 }
-<<<<<<< HEAD
-            } else if (action instanceof RearrangeCardsWithCard) {  // Event
-                Card eventCard = action.getCard(gameState);
-                int[] cardOrder = ((RearrangeCardsWithCard) action).getNewCardOrder();
-                int nCards = cardOrder.length;
-                Deck<Card> deckFrom = (Deck<Card>) gameState.getComponentById(((RearrangeCardsWithCard) action).getDeckFrom());
-=======
+
             } else if (action instanceof RearrangeDeckOfCards) {  // Event
                 Card eventCard = action.getCard(gameState);
                 int[] cardOrder = ((RearrangeDeckOfCards) action).getNewCardOrder();
                 int nCards = cardOrder.length;
                 Deck<Card> deckFrom = (Deck<Card>) gameState.getComponentById(((RearrangeDeckOfCards) action).getDeckFrom());
->>>>>>> 5afafa82
 
                 if (isCardHighlighted(eventCard, id)) {
                     // event card is highlighted
@@ -426,17 +419,11 @@
                         }
                     }
                 }
-<<<<<<< HEAD
-            } else if (action instanceof RemoveCardWithCard) {  // Event
-                Card eventCard = action.getCard(gameState);
-                int infectionCard = ((RemoveCardWithCard) action).getRemoveCard();
-                Deck<Card> deck = (Deck<Card>) gameState.getComponentById(((RemoveCardWithCard) action).getDeck());
-=======
+
             } else if (action instanceof RemoveComponentFromDeck) {  // Event
                 Card eventCard = action.getCard(gameState);
                 int infectionCard = ((RemoveComponentFromDeck) action).getComponentIdx();
                 Deck<Card> deck = (Deck<Card>) gameState.getComponentById(((RemoveComponentFromDeck) action).getDeck());
->>>>>>> 5afafa82
 
                 if (isCardHighlighted(eventCard, id)) {
                     // event card in hand selected
