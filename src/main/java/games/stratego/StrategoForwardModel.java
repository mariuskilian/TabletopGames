package games.stratego;

import core.AbstractGameState;
import core.CoreConstants;
import core.StandardForwardModel;
import core.actions.AbstractAction;
import core.actions.ActionSpace;
import core.components.GridBoard;
<<<<<<< HEAD
import core.interfaces.IOrderedActionSpace;
import games.stratego.actions.AttackMove;
import games.stratego.actions.Move;
import games.stratego.actions.NormalMove;
import games.stratego.components.Piece;
import utilities.ActionTreeNode;
import utilities.Distance;
=======
import games.stratego.actions.DeepMove;
import games.stratego.components.Piece;
import games.stratego.metrics.StrategoMetrics;
>>>>>>> 0a33646c

import java.util.ArrayList;
import java.util.List;
import java.util.Random;

public class StrategoForwardModel extends StandardForwardModel implements IOrderedActionSpace {

    public enum EndCondition {
        FLAG_CAPTURE,
        NO_MOVES_LEFT,
        MAX_TURNS
    }

    @Override
    protected void _setup(AbstractGameState firstState) {
        StrategoParams params = (StrategoParams) firstState.getGameParameters();
        StrategoGameState state = (StrategoGameState) firstState;
        state.gridBoard = new GridBoard<>(params.gridSize, params.gridSize);
        Random random = new Random(params.getRandomSeed());

        StrategoConstants.PieceSetups[] setups = StrategoConstants.PieceSetups.values();
        StrategoConstants.PieceSetups RedSetup = setups[random.nextInt(setups.length)];
        StrategoConstants.PieceSetups BlueSetup = setups[random.nextInt(setups.length)];

        ArrayList<Piece> RedPieces = RedSetup.getRedSetup();
        ArrayList<Piece> BluePieces = BlueSetup.getBlueSetup();



        for (Piece piece : RedPieces){
            piece.setOwnerId(0);
            state.gridBoard.setElement(piece.getPiecePosition().getX(), piece.getPiecePosition().getY(), piece.copy());
        }
        for (Piece piece : BluePieces){
            piece.setOwnerId(1);
            state.gridBoard.setElement(piece.getPiecePosition().getX(), piece.getPiecePosition().getY(), piece.copy());
        }

        root = generateActionTree(params.gridSize);
        leaves = root.getLeafNodes();
        state.setFirstPlayer(0);
    }

    @Override
<<<<<<< HEAD
    protected List<AbstractAction> _computeAvailableActions(AbstractGameState gameState) {
        root.resetTree();
=======
    protected List<AbstractAction> _computeAvailableActions(AbstractGameState gameState, ActionSpace actionSpace) {
>>>>>>> 0a33646c
        StrategoGameState state = (StrategoGameState) gameState;
        ArrayList<AbstractAction> actions = new ArrayList<>();
        int player = gameState.getCurrentPlayer();
        Piece.Alliance playerAlliance = StrategoConstants.playerMapping.get(player);
        List<Piece> pieces = state.gridBoard.getComponents();
        state.getObservationVector();


        if (pieces.isEmpty()){
            throw new AssertionError("Error: No Pieces Found");
//            state.setGameStatus(Utils.GameResult.GAME_END);
            //           return actions;
        }

        int c = 0;
        for (Piece piece : pieces){
            if (piece != null){
                if (piece.getPieceAlliance() == playerAlliance) {
<<<<<<< HEAD
                    Collection<Move> moves = piece.calculateMoves(state);
                    actions.addAll(moves);

                    // --- Action Trees ---

                    // Player unit on position
                    ActionTreeNode pos = root.getChildren().get(c);
                    pos.setValue(1);

                    // Valid moves have been generated
                    // Encode them into tree
                    if (moves.size() > 0) {
                        for (Move move : moves) {

                            // Chooses between attack and move
                            ActionTreeNode actionNode = move instanceof NormalMove
                                    ? pos.getChildren().get(1) : pos.getChildren().get(0);
                            actionNode.setValue(1);

                            // Gets direction of move
                            String direction = getDirection(move.from(state), move.to(state));
                            ActionTreeNode directionNode = null;
                            switch (direction) {
                                case "north":
                                    directionNode = actionNode.getChildren().get(0);
                                    directionNode.setValue(1);
                                    break;
                                case "south":
                                    directionNode = actionNode.getChildren().get(1);
                                    directionNode.setValue(1);
                                    break;
                                case "east":
                                    directionNode = actionNode.getChildren().get(2);
                                    directionNode.setValue(1);
                                    break;
                                case "west":
                                    directionNode = actionNode.getChildren().get(3);
                                    directionNode.setValue(1);
                                    break;
                            }

                            // If move is a normal move, action is stored in child due to scouts extra movement
                            if (move instanceof NormalMove) {
                                int distanceIndex = (int) Distance.manhattan_distance(move.from(state), move.to(state)) - 1;
                                assert directionNode != null;
                                directionNode.getChildren().get(distanceIndex).setAction(move);
                            }

                            // If move in an action move, action is stored in direction node
                            else if (move instanceof AttackMove) {
                                directionNode.setAction(move);
                            }
                        }
                    }


=======
                    List<AbstractAction> pieceActions = piece.calculateMoves(state, actionSpace);
                    if (pieceActions.size() == 0) continue;
                    if (actionSpace.structure == ActionSpace.Structure.Deep) {
                        // Single action to choose the piece, then move for piece is selected sequentially
                        if (actionSpace.context == ActionSpace.Context.Dependent) {
                            actions.add(new DeepMove(player, piece.getPiecePosition(), actionSpace));
                        } else {
                            actions.add(new DeepMove(player, piece.getComponentID(), actionSpace));
                        }
                    } else {
                        actions.addAll(pieceActions);
                    }
>>>>>>> 0a33646c
                }
            }
            c++;
        }
        assert actions.size() == root.getValidLeaves().size();
        return actions;
    }

    @Override
    protected List<AbstractAction> _computeAvailableActions(AbstractGameState gameState) {
        return _computeAvailableActions(gameState, ActionSpace.Default);
    }

    @Override
    protected void _afterAction(AbstractGameState currentState, AbstractAction action) {
        if (currentState.getGameStatus() == CoreConstants.GameResult.GAME_END || currentState.isActionInProgress()){
            return;
        }

        StrategoGameState sgs = (StrategoGameState) currentState;
        endPlayerTurn(sgs);

        List<AbstractAction> actions = _computeAvailableActions(sgs, currentState.getCoreGameParameters().actionSpace);
        if (actions.isEmpty()){
            sgs.logEvent(StrategoMetrics.StrategoEvent.EndCondition, EndCondition.NO_MOVES_LEFT.name() + ":" + sgs.getCurrentPlayer());
            // If the player can't take any actions, they lose
            _computeAvailableActions(sgs, currentState.getCoreGameParameters().actionSpace);
            sgs.setGameStatus(CoreConstants.GameResult.GAME_END);
            sgs.setPlayerResult(CoreConstants.GameResult.LOSE_GAME, sgs.getCurrentPlayer());
            sgs.setPlayerResult(CoreConstants.GameResult.WIN_GAME, 1-sgs.getCurrentPlayer());
        } else {
            if (sgs.getTurnCounter() >= ((StrategoParams)sgs.getGameParameters()).maxRounds) {
                sgs.logEvent(StrategoMetrics.StrategoEvent.EndCondition, EndCondition.MAX_TURNS.name());
                // Max rounds reached, draw
                sgs.setGameStatus(CoreConstants.GameResult.GAME_END);
                sgs.setPlayerResult(CoreConstants.GameResult.DRAW_GAME, sgs.getCurrentPlayer());
                sgs.setPlayerResult(CoreConstants.GameResult.DRAW_GAME, 1-sgs.getCurrentPlayer());
            }
        }
    }

    private String getDirection(int[] pos1, int[] pos2) {
        if (pos1[0] == pos2[0]) {
            if (pos1[1] > pos2[1]) {
                return "north";
            } else {
                return "south";
            }
        } else {
            if (pos1[0] > pos2[0]) {
                return "west";
            } else {
                return "east";
            }
        }
    }

    private ActionTreeNode generateActionTree(int gridSize) {
        root = new ActionTreeNode(0, "root");

        // Tree Structure
        // 0 - Root
        // 1 - Position (0 - noPositions)
        // 2 - Action (Move / Attack)
        // 3 - Direction (North / South / East / West)
        // 4 - Distance (1 - gridsize) (Only for scout)

        for (int i = 0; i < gridSize*gridSize; i++) {
            root.addChild(0, "unit" + i);
        }

        for (ActionTreeNode unit : root.getChildren()) {

            // Attack Sub Tree
            ActionTreeNode attack = unit.addChild(0, "attack");
            attack.addChild(0, "north");
            attack.addChild(0, "south");
            attack.addChild(0, "east");
            attack.addChild(0, "west");

            // Move Sub Tree
            ActionTreeNode move = unit.addChild(0, "move");
            move.addChild(0, "north");
            move.addChild(0, "south");
            move.addChild(0, "east");
            move.addChild(0, "west");

            // For scout (unlimited moves)
            for (ActionTreeNode child : move.getChildren()) {
                for (int i = 0; i < gridSize; i++) {
                    child.addChild(0, Integer.toString(i+1));
                }
            }
        }

        return root;
    }

    @Override
    public int getActionSpace() {
        return leaves.size();
    }

    @Override
    public int[] getFixedActionSpace() {
        return new int[0];
    }

    @Override
    public int[] getActionMask(AbstractGameState gameState) {
        return leaves.stream()
                .mapToInt(ActionTreeNode::getValue)
                .toArray();
    }

    @Override
    public void nextPython(AbstractGameState state, int actionID) {
        ActionTreeNode node = leaves.get(actionID);
        AbstractAction action = node.getAction();
        next(state, action);
    }
}<|MERGE_RESOLUTION|>--- conflicted
+++ resolved
@@ -6,19 +6,15 @@
 import core.actions.AbstractAction;
 import core.actions.ActionSpace;
 import core.components.GridBoard;
-<<<<<<< HEAD
 import core.interfaces.IOrderedActionSpace;
 import games.stratego.actions.AttackMove;
 import games.stratego.actions.Move;
 import games.stratego.actions.NormalMove;
+import games.stratego.actions.DeepMove;
 import games.stratego.components.Piece;
 import utilities.ActionTreeNode;
 import utilities.Distance;
-=======
-import games.stratego.actions.DeepMove;
-import games.stratego.components.Piece;
 import games.stratego.metrics.StrategoMetrics;
->>>>>>> 0a33646c
 
 import java.util.ArrayList;
 import java.util.List;
@@ -46,8 +42,6 @@
         ArrayList<Piece> RedPieces = RedSetup.getRedSetup();
         ArrayList<Piece> BluePieces = BlueSetup.getBlueSetup();
 
-
-
         for (Piece piece : RedPieces){
             piece.setOwnerId(0);
             state.gridBoard.setElement(piece.getPiecePosition().getX(), piece.getPiecePosition().getY(), piece.copy());
@@ -63,12 +57,9 @@
     }
 
     @Override
-<<<<<<< HEAD
-    protected List<AbstractAction> _computeAvailableActions(AbstractGameState gameState) {
+//    protected List<AbstractAction> _computeAvailableActions(AbstractGameState gameState) {
+    protected List<AbstractAction> _computeAvailableActions(AbstractGameState gameState, ActionSpace actionSpace) {
         root.resetTree();
-=======
-    protected List<AbstractAction> _computeAvailableActions(AbstractGameState gameState, ActionSpace actionSpace) {
->>>>>>> 0a33646c
         StrategoGameState state = (StrategoGameState) gameState;
         ArrayList<AbstractAction> actions = new ArrayList<>();
         int player = gameState.getCurrentPlayer();
@@ -87,7 +78,6 @@
         for (Piece piece : pieces){
             if (piece != null){
                 if (piece.getPieceAlliance() == playerAlliance) {
-<<<<<<< HEAD
                     Collection<Move> moves = piece.calculateMoves(state);
                     actions.addAll(moves);
 
@@ -144,7 +134,6 @@
                     }
 
 
-=======
                     List<AbstractAction> pieceActions = piece.calculateMoves(state, actionSpace);
                     if (pieceActions.size() == 0) continue;
                     if (actionSpace.structure == ActionSpace.Structure.Deep) {
@@ -157,7 +146,6 @@
                     } else {
                         actions.addAll(pieceActions);
                     }
->>>>>>> 0a33646c
                 }
             }
             c++;
