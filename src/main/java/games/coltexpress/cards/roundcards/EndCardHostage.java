--- conflicted
+++ resolved
@@ -1,12 +1,9 @@
 package games.coltexpress.cards.roundcards;
 
 import games.coltexpress.ColtExpressGameState;
-<<<<<<< HEAD
 import games.coltexpress.components.Compartment;
 import games.coltexpress.components.Loot;
-=======
 import utilities.Utils;
->>>>>>> 48de139f
 
 public class EndCardHostage extends RoundCard {
 
@@ -16,8 +13,6 @@
     }
 
     @Override
-<<<<<<< HEAD
-    public void endRoundCardEvent(ColtExpressGameState gameState) {
         Compartment locomotive = gameState.getTrain().getCompartment(gameState.getNPlayers());
         for (Integer playerID : locomotive.playersOnTopOfCompartment){
             gameState.addLoot(playerID, new Loot(Loot.LootType.Purse, 250));
@@ -25,12 +20,8 @@
         for (Integer playerID : locomotive.playersInsideCompartment){
             gameState.addLoot(playerID, new Loot(Loot.LootType.Purse, 250));
         }
+        gameState.setGameStatus(Utils.GameResult.GAME_END);
         gameState.endGame();
-=======
-    public void endTurnEvent(ColtExpressGameState gameState) {
-        //todo Hostage - All bandits in or on the locomotive collect $250 ransom.
-        gameState.setGameStatus(Utils.GameResult.GAME_END);
->>>>>>> 48de139f
     }
 
 }