package games;

import core.*;
import games.battlelore.BattleloreForwardModel;
import games.battlelore.BattleloreGameState;
import games.battlelore.gui.BattleloreGUI;
import games.blackjack.BlackjackForwardModel;
import games.blackjack.BlackjackGameState;
import games.blackjack.gui.BlackjackGUIManager;
import games.catan.CatanForwardModel;
import games.catan.CatanGameState;
import games.catan.CatanParameters;
import games.catan.gui.CatanGUI;
import games.coltexpress.ColtExpressForwardModel;
import games.coltexpress.ColtExpressGameState;
import games.coltexpress.gui.ColtExpressGUIManager;
import games.diamant.DiamantForwardModel;
import games.diamant.DiamantGameState;
import games.dominion.gui.DominionGUIManager;
import games.dotsboxes.DBForwardModel;
import games.dotsboxes.DBGUIManager;
import games.dotsboxes.DBGameState;
import games.explodingkittens.ExplodingKittensForwardModel;
import games.explodingkittens.ExplodingKittensGameState;
import games.explodingkittens.gui.ExplodingKittensGUIManager;
import games.loveletter.*;
import games.loveletter.gui.LoveLetterGUIManager;
import games.pandemic.PandemicForwardModel;
import games.pandemic.PandemicGameState;
import games.pandemic.gui.*;
import games.poker.*;
import games.blackjack.*;
import games.blackjack.gui.*;
import games.poker.gui.*;
import games.dicemonastery.gui.*;
import games.sushigo.SGForwardModel;
import games.sushigo.SGGameState;
import games.sushigo.gui.SGGUI;
import games.tictactoe.TicTacToeForwardModel;
import games.tictactoe.TicTacToeGameState;
import games.tictactoe.gui.*;
import games.uno.UnoForwardModel;
import games.uno.UnoGameState;
import games.uno.gui.*;
import games.virus.VirusForwardModel;
import games.virus.VirusGameState;
import games.dicemonastery.*;
import games.dominion.*;
import gui.*;
import players.human.ActionController;
import players.human.HumanGUIPlayer;

import java.util.*;

import static core.CoreConstants.*;
import static games.GameType.Category.Number;
import static games.GameType.Category.*;
import static games.GameType.Mechanic.*;

/**
 * Encapsulates all games available in the framework, with minimum and maximum number of players as per game rules.
 * All games further include a list of categories and mechanics, which can be used to filter the game collection.
 */
public enum GameType {

    /**
     * Each game in the framework corresponds to a enum value here, giving minimum players, maximum players,
     * a list of categories the game belongs to, and a list of mechanics the game uses.
     * Add here all games, planned or implemented.
     */
    Pandemic(2, 4,
            new ArrayList<Category>() {{
                add(Strategy);
                add(Medical);
            }},
            new ArrayList<Mechanic>() {{
                add(ActionPoints);
                add(Cooperative);
                add(HandManagement);
                add(PointToPointMovement);
                add(SetCollection);
                add(Trading);
                add(VariablePlayerPowers);
            }}),
    TicTacToe(2, 2,
            new ArrayList<Category>() {{
                add(Simple);
                add(Abstract);
            }},
            new ArrayList<Mechanic>() {{
                add(PatternBuilding);
            }}),
    ExplodingKittens(2, 5,
            new ArrayList<Category>() {{
                add(Strategy);
                add(Animals);
                add(Cards);
                add(ComicBook);
                add(Humour);
            }},
            new ArrayList<Mechanic>() {{
                add(HandManagement);
                add(HotPotato);
                add(PlayerElimination);
                add(PushYourLuck);
                add(SetCollection);
                add(TakeThat);
            }}),
    LoveLetter(2, 4,
            new ArrayList<Category>() {{
                add(Cards);
                add(Deduction);
                add(Renaissance);
            }},
            new ArrayList<Mechanic>() {{
                add(HandManagement);
                add(PlayerElimination);
            }}),
    Uno(2, 10,
            new ArrayList<Category>() {{
                add(Cards);
                add(ComicBook);
                add(Number);
                add(MoviesTVRadio);
            }},
            new ArrayList<Mechanic>() {{
                add(HandManagement);
                add(LoseATurn);
                add(TakeThat);
            }}),
    Virus(2, 6,
            new ArrayList<Category>() {{
                add(Cards);
                add(Medical);
            }},
            new ArrayList<Mechanic>() {{
                add(CardDrafting);
                add(SetCollection);
                add(TakeThat);
            }}),
    ColtExpress(2, 6,
            new ArrayList<Category>() {{
                add(Strategy);
                add(AmericanWest);
                add(Fighting);
                add(Trains);
            }},
            new ArrayList<Mechanic>() {{
                add(ActionQueue);
                add(HandManagement);
                add(Memory);
                add(ProgrammedEvent);
                add(SimultaneousActionSelection);
                add(TakeThat);
                add(VariablePlayerPowers);
            }}),
    DotsAndBoxes(2, 6,
            new ArrayList<Category>() {{
                add(Simple);
                add(Abstract);
                add(TerritoryBuilding);
            }},
            new ArrayList<Mechanic>() {{
                add(Enclosure);
            }}),
    Poker(2, 14,
            new ArrayList<Category>() {{
                add(Cards);
                add(ComicBook);
                add(Number);
                add(MoviesTVRadio);
            }},

            new ArrayList<Mechanic>() {{
                add(HandManagement);
                add(LoseATurn);
                add(TakeThat);
            }}),
    Blackjack(2, 7,
            new ArrayList<games.GameType.Category>() {{
                add(Cards);
                add(ComicBook);
                add(Number);
                add(MoviesTVRadio);
            }},
            new ArrayList<games.GameType.Mechanic>() {{
                add(HandManagement);
                add(LoseATurn);
                add(TakeThat);
            }}),
    Diamant(2, 6,
            new ArrayList<Category>() {{
                add(Adventure);
                add(Bluffing);
                add(Exploration);
            }},
            new ArrayList<Mechanic>() {{
                add(MoveThroughDeck);
                add(PushYourLuck);
                add(SimultaneousActionSelection);
            }}),
<<<<<<< HEAD
    Dominion (2, 4,
            new ArrayList<Category>() {{ add(Cards); add(Strategy);}},
            new ArrayList<Mechanic>() {{ add(DeckManagement); }}),
    DominionSizeDistortion (2, 4,
            new ArrayList<Category>() {{ add(Cards); add(Strategy);}},
            new ArrayList<Mechanic>() {{ add(DeckManagement); }}),
    DominionImprovements (2, 4,
            new ArrayList<Category>() {{ add(Cards); add(Strategy);}},
            new ArrayList<Mechanic>() {{ add(DeckManagement); }}),
    Catan (2, 5,
            new ArrayList<Category>() {{ add(Strategy); add(CityBuilding); add(Medieval); add(TerritoryBuilding); }},
            new ArrayList<Mechanic>() {{ add(Influence); }})
    ;
=======
    DiceMonastery(2, 4,
            new ArrayList<Category>() {{
                add(Strategy);
                add(Medieval);
            }},
            new ArrayList<Mechanic>() {{
                add(SetCollection);
                add(WorkerPlacement);
                add(EngineBuilding);
            }}),
    Dominion(2, 4,
            new ArrayList<Category>() {{
                add(Cards);
                add(Strategy);
            }},
            new ArrayList<Mechanic>() {{
                add(DeckManagement);
            }}),
    DominionSizeDistortion(2, 4,
            new ArrayList<Category>() {{
                add(Cards);
                add(Strategy);
            }},
            new ArrayList<Mechanic>() {{
                add(DeckManagement);
            }}),
    DominionImprovements(2, 4,
            new ArrayList<Category>() {{
                add(Cards);
                add(Strategy);
            }},
            new ArrayList<Mechanic>() {{
                add(DeckManagement);
            }}),
    Battlelore(2, 2,
            new ArrayList<Category>() {{
                add(Fantasy);
                add(Miniatures);
                add(Wargame);
            }},
            new ArrayList<Mechanic>() {{
                add(Campaign);
                add(BattleCardDriven);
                add(CommandCards);
                add(DiceRolling);
                add(GridMovement);
                add(ModularBoard);
                add(VariablePlayerPowers);
            }}),
    SushiGo(2, 6,
            new ArrayList<Category>() {{
                add(Strategy);
                add(Cards);
            }},
            new ArrayList<Mechanic>() {{
                add(SetCollection);
                add(PushYourLuck);
                add(SimultaneousActionSelection);
            }});
>>>>>>> 8eb3d95b

//    Carcassonne (2, 5,
//            new ArrayList<Category>() {{ add(Strategy); add(CityBuilding); add(Medieval); add(TerritoryBuilding); }},
//            new ArrayList<Mechanic>() {{ add(Influence); add(MapAddition); add(TilePlacement); }}),

    /**
     * Converts a given string to the enum type corresponding to the game.
     * Add here all games, planned or implemented.
     *
     * @param game - string of a game type
     * @return - GameType corresponding to String
     */
    public GameType stringToGameType(String game) {
        switch (game.toLowerCase()) {
            case "pandemic":
                return Pandemic;
            case "tictactoe":
                return TicTacToe;
            case "explodingkittens":
                return ExplodingKittens;
            case "loveletter":
                return LoveLetter;
            case "uno":
                return Uno;
            case "blackjack":
                return Blackjack;
            case "virus":
                return Virus;
            case "coltexpress":
                return ColtExpress;
            case "dotsandboxes":
                return DotsAndBoxes;
            case "diamant":
                return Diamant;
            case "poker":
                return Poker;
            case "dominion":
                return Dominion;
            case "dominionsizedistortion":
                return DominionSizeDistortion;
            case "dominionimprovements":
                return DominionImprovements;
<<<<<<< HEAD
            case "catan":
                return Catan;
=======
            case "battlelore":
                return Battlelore;
            case "dicemonastery":
                return DiceMonastery;
            case "sushigo":
                return SushiGo;
>>>>>>> 8eb3d95b
        }
        System.out.println("Game type not found, returning null. ");
        return null;
    }

    /**
     * Creates an instance of the given game type, with a specific number of players and game seed.
     * Add here all games implemented.
     *
     * @param nPlayers - number of players taking part in the game, used for initialisation.
     * @param seed     - seed for this game.
     * @param params   - Parameters to use for the game. If not specified then we use the default.
     * @return - instance of Game object; null if game not implemented.
     */
    public Game createGameInstance(int nPlayers, long seed, AbstractParameters params) {
        if (nPlayers < minPlayers || nPlayers > maxPlayers) {
<<<<<<< HEAD
=======
            System.out.println("Unsupported number of players: " + nPlayers
                    + ". Should be in range [" + minPlayers + "," + maxPlayers + "].");
>>>>>>> 8eb3d95b
            return null;
        }

        params = (params == null) ? ParameterFactory.getDefaultParams(this, seed) : params;
        AbstractForwardModel forwardModel;
        AbstractGameState gameState;

        switch (this) {
            case Pandemic:
                forwardModel = new PandemicForwardModel(params, nPlayers);
                gameState = new PandemicGameState(params, nPlayers);
                break;
            case TicTacToe:
                forwardModel = new TicTacToeForwardModel();
                gameState = new TicTacToeGameState(params, nPlayers);
                break;
            case ExplodingKittens:
                forwardModel = new ExplodingKittensForwardModel();
                gameState = new ExplodingKittensGameState(params, nPlayers);
                break;
            case LoveLetter:
                forwardModel = new LoveLetterForwardModel();
                gameState = new LoveLetterGameState(params, nPlayers);
                break;
            case Uno:
                forwardModel = new UnoForwardModel();
                gameState = new UnoGameState(params, nPlayers);
                break;
            case Blackjack:
                forwardModel = new BlackjackForwardModel();
                gameState = new BlackjackGameState(params, nPlayers);
                break;
            case Poker:
                forwardModel = new PokerForwardModel();
                gameState = new PokerGameState(params, nPlayers);
                break;
            case Virus:
                forwardModel = new VirusForwardModel();
                gameState = new VirusGameState(params, nPlayers);
                break;
            case ColtExpress:
                forwardModel = new ColtExpressForwardModel();
                gameState = new ColtExpressGameState(params, nPlayers);
                break;
            case DotsAndBoxes:
                forwardModel = new DBForwardModel();
                gameState = new DBGameState(params, nPlayers);
                break;
            case Diamant:
                forwardModel = new DiamantForwardModel();
                gameState = new DiamantGameState(params, nPlayers);
                break;
            case DiceMonastery:
                forwardModel = new DiceMonasteryForwardModel();
                gameState = new DiceMonasteryGameState(params, nPlayers);
                break;
            case Dominion:
            case DominionImprovements:
            case DominionSizeDistortion:
                forwardModel = new DominionForwardModel();
                gameState = new DominionGameState(params, nPlayers);
                break;
<<<<<<< HEAD
            case Catan:
                forwardModel = new CatanForwardModel();
                gameState = new CatanGameState(params, nPlayers);
=======
            case Battlelore:
                forwardModel = new BattleloreForwardModel();
                gameState = new BattleloreGameState(params, nPlayers);
                break;
            case SushiGo:
                forwardModel = new SGForwardModel();
                gameState = new SGGameState(params, nPlayers);
>>>>>>> 8eb3d95b
                break;
            default:
                throw new AssertionError("Game not yet supported : " + this);
        }

        return new Game(this, forwardModel, gameState);
    }

<<<<<<< HEAD
    public AbstractParameters createParameterSet(long seed) {
        switch (this) {
            case Pandemic:
                return new PandemicParameters("data/pandemic/", seed);
            case TicTacToe:
                return new TicTacToeGameParameters(seed);
            case ExplodingKittens:
                return new ExplodingKittensParameters(seed);
            case LoveLetter:
                return new LoveLetterParameters(seed);
            case Uno:
                return new UnoGameParameters(seed);
            case Blackjack:
                return new BlackjackParameters(seed);
            case Poker:
                return new PokerGameParameters(seed);
            case Virus:
                return new VirusGameParameters(seed);
            case ColtExpress:
                return new ColtExpressParameters(seed);
            case DotsAndBoxes:
                return new DBParameters(seed);
            case Diamant:
                return new DiamantParameters(seed);
            case Dominion:
                return DominionParameters.firstGame(seed);
            case DominionSizeDistortion:
                return DominionParameters.sizeDistortion(seed);
            case DominionImprovements:
                return DominionParameters.improvements(seed);
            case Catan:
                return new CatanParameters(seed);
            default:
                throw new AssertionError("No default Parameters specified for Game " + this);
        }
    }

=======
>>>>>>> 8eb3d95b
    /**
     * Creates a graphical user interface for the given game type. Add here all games with a GUI available.
     *
     * @param game - game to create a GUI for.
     * @param ac   - ActionController object allowing for user interaction with the GUI.
     * @return - GUI for the given game type.
     */
    public AbstractGUIManager createGUIManager(GamePanel parent, Game game, ActionController ac) {

        AbstractGUIManager gui = null;

        // Find ID of human player, if any (-1 if none)
        int human = -1;
        if (game != null && game.getPlayers() != null) {
            for (int i = 0; i < game.getPlayers().size(); i++) {
                if (game.getPlayers().get(i) instanceof HumanGUIPlayer) {
                    human = i;
                    break;
                }
            }
        }

        switch (this) {
            case Pandemic:
                gui = new PandemicGUIManager(parent, game, ac);
                break;
//            case ExplodingKittens:
//                if (gameState != null) {
//                    gui = new PrototypeGUI(this, gameState, ac, 500);
//                } else {
//                    gui = new PrototypeGUI(this,null, ac, 0);
//                }
            case Uno:
                gui = new UnoGUIManager(parent, game, ac, human);
                break;
            case Blackjack:
                gui = new BlackjackGUIManager(parent, game, ac, human);
                break;
            case Poker:
                gui = new PokerGUIManager(parent, game, ac, human);
                break;
            case ColtExpress:
                gui = new ColtExpressGUIManager(parent, game, ac, human);
                break;
            case ExplodingKittens:
                gui = new ExplodingKittensGUIManager(parent, game, ac, human);
                break;
            case LoveLetter:
                gui = new LoveLetterGUIManager(parent, game, ac, human);
                break;
            case TicTacToe:
                gui = new TicTacToeGUIManager(parent, game, ac);
                break;
            case DotsAndBoxes:
                if (game != null) {
                    gui = new DBGUIManager(parent, game.getGameState(), ac);
                } else {
                    gui = new PrototypeGUIManager(parent, null, null, ac, 100);
                }
                break;
            case Dominion:
            case DominionImprovements:
            case DominionSizeDistortion:
                gui = new DominionGUIManager(parent, game, ac, human);
                break;
            case Catan:
                gui = new CatanGUI(game, ac, parent);

            // TODO: Diamant GUI
            case Battlelore:
                gui = new BattleloreGUI(parent, game, ac);
                break;
            case DiceMonastery:
                gui = new DiceMonasteryGUI(parent, game, ac, human);
                break;
            case SushiGo:
                gui = new SGGUI(parent, game, ac, human);
                break;
        }

        return gui;
    }


    // Minimum and maximum number of players supported in this game
    private final int minPlayers, maxPlayers;

    // boardgamegeek.com topic classification of games
    private final ArrayList<Category> categories;
    private final ArrayList<Mechanic> mechanics;

    public enum Category {
        Strategy,
        Simple,
        Abstract,
        Animals,
        Cards,
        ComicBook,
        Humour,
        Medical,
        Deduction,
        Renaissance,
        MoviesTVRadio,
        Number,
        AmericanWest,
        Fighting,
        Trains,
        CityBuilding,
        Medieval,
        TerritoryBuilding,
        Adventure,
        Exploration,
        Fantasy,
        Miniatures,
        Bluffing,
        Wargame;

        /**
         * Retrieves a list of all games within this category.
         *
         * @return - list of game types.
         */
        public List<GameType> getAllGames() {
            ArrayList<GameType> games = new ArrayList<>();
            for (GameType gt : GameType.values()) {
                if (gt.getCategories().contains(this)) {
                    games.add(gt);
                }
            }
            return games;
        }

        /**
         * Retrieves a list of all games that are NOT within this category.
         *
         * @return - list of game types.
         */
        public List<GameType> getAllGamesExcluding() {
            ArrayList<GameType> games = new ArrayList<>();
            for (GameType gt : GameType.values()) {
                if (!gt.getCategories().contains(this)) {
                    games.add(gt);
                }
            }
            return games;
        }
    }

    public enum Mechanic {
        Cooperative,
        ActionPoints,
        HandManagement,
        PointToPointMovement,
        SetCollection,
        Trading,
        VariablePlayerPowers,
        HotPotato,
        PlayerElimination,
        PushYourLuck,
        TakeThat,
        LoseATurn,
        CardDrafting,
        ActionQueue,
        Memory,
        SimultaneousActionSelection,
        ProgrammedEvent,
        Influence,
        MapAddition,
        TilePlacement,
        PatternBuilding,
        GameMaster,
        DiceRolling,
        GridMovement,
        WorkerPlacement,
        EngineBuilding,
        LineOfSight,
        ModularBoard,
        MovementPoints,
        MultipleMaps,
        Campaign,
        Enclosure,
        DeckManagement,
        BattleCardDriven,
        CommandCards,
        MoveThroughDeck;

        /**
         * Retrieves a list of all games using this mechanic.
         *
         * @return - list of game types.
         */
        public List<GameType> getAllGames() {
            ArrayList<GameType> games = new ArrayList<>();
            for (GameType gt : GameType.values()) {
                if (gt.getMechanics().contains(this)) {
                    games.add(gt);
                }
            }
            return games;
        }

        /**
         * Retrieves a list of all games that do NOT use this mechanic.
         *
         * @return - list of game types.
         */
        public List<GameType> getAllGamesExcluding() {
            ArrayList<GameType> games = new ArrayList<>();
            for (GameType gt : GameType.values()) {
                if (!gt.getMechanics().contains(this)) {
                    games.add(gt);
                }
            }
            return games;
        }
    }

    GameType(int minPlayers, int maxPlayers, ArrayList<Category> categories, ArrayList<Mechanic> mechanics) {
        this.minPlayers = minPlayers;
        this.maxPlayers = maxPlayers;
        this.categories = categories;
        this.mechanics = mechanics;
    }

    // Getters
    public int getMinPlayers() {
        return minPlayers;
    }

    public int getMaxPlayers() {
        return maxPlayers;
    }

    public ArrayList<Category> getCategories() {
        return categories;
    }

    public ArrayList<Mechanic> getMechanics() {
        return mechanics;
    }

    public static int getMinPlayersAllGames() {
        int min = Integer.MAX_VALUE;
        for (GameType gt : GameType.values()) {
            if (gt.minPlayers < min) min = gt.minPlayers;
        }
        return min;
    }

    public static int getMaxPlayersAllGames() {
        int max = Integer.MIN_VALUE;
        for (GameType gt : GameType.values()) {
            if (gt.minPlayers > max) max = gt.minPlayers;
        }
        return max;
    }

    /**
     * Creates an instance of the given game type with nPlayers number of players and a new random seed.
     *
     * @param nPlayers - number of players for the game.
     * @return - instance of Game object; null if game not implemented.
     */
    public Game createGameInstance(int nPlayers) {
        return createGameInstance(nPlayers, System.currentTimeMillis(), ParameterFactory.getDefaultParams(this, System.currentTimeMillis()));
    }

    public Game createGameInstance(int nPlayers, long seed) {
        return createGameInstance(nPlayers, seed, ParameterFactory.getDefaultParams(this, seed));
    }

    public Game createGameInstance(int nPlayers, AbstractParameters gameParams) {
        if (gameParams == null) {
            return createGameInstance(nPlayers, System.currentTimeMillis(), gameParams);
        } else {
            return createGameInstance(nPlayers, gameParams.getRandomSeed(), gameParams);
        }
    }

    public AbstractParameters defaultParams(long seed) {
        switch (this) {
            case Pandemic:
                return new PandemicParameters("data/pandemic/", seed);
            case TicTacToe:
                return new TicTacToeGameParameters(seed);
            case ExplodingKittens:
                return new ExplodingKittensParameters(seed);
            case LoveLetter:
                return new LoveLetterParameters(seed);
            case Uno:
                return new UnoGameParameters(seed);
            case Virus:
                return new VirusGameParameters(seed);
            case ColtExpress:
                return new ColtExpressParameters(seed);
            case DotsAndBoxes:
                return new DBParameters(seed);
            default:
                throw new AssertionError("No default Parameters specified for GameType : " + this.name());
        }
    }

    @Override
    public String toString() {
        boolean implemented = createGameInstance(minPlayers) != null;
        AbstractGUIManager g = createGUIManager(null, null, null);
        boolean gui = g != null;
        boolean prototypeGUI = g instanceof PrototypeGUIManager;
        return (gui ? prototypeGUI ? ANSI_CYAN : ANSI_BLUE : implemented ? ANSI_GREEN : ANSI_RED) + this.name() + ANSI_RESET + " {" +
                "\n\tminPlayers = " + minPlayers +
                "\n\tmaxPlayers = " + maxPlayers +
                "\n\tcategories = " + categories +
                "\n\tmechanics = " + mechanics +
                (implemented ? ANSI_GREEN : ANSI_RED) +
                "\n\timplemented = " + implemented + ANSI_RESET +
                (gui ? prototypeGUI ? ANSI_CYAN : ANSI_BLUE : ANSI_RED) +
                "\n\tGUI = " + gui + ANSI_RESET +
                "\n}\n";
    }

    public static void main(String[] args) {
        System.out.println("Games available in the framework: \n");
        for (GameType gt : GameType.values()) {
            System.out.println(gt.toString());
        }
    }
}<|MERGE_RESOLUTION|>--- conflicted
+++ resolved
@@ -7,10 +7,6 @@
 import games.blackjack.BlackjackForwardModel;
 import games.blackjack.BlackjackGameState;
 import games.blackjack.gui.BlackjackGUIManager;
-import games.catan.CatanForwardModel;
-import games.catan.CatanGameState;
-import games.catan.CatanParameters;
-import games.catan.gui.CatanGUI;
 import games.coltexpress.ColtExpressForwardModel;
 import games.coltexpress.ColtExpressGameState;
 import games.coltexpress.gui.ColtExpressGUIManager;
@@ -199,21 +195,6 @@
                 add(PushYourLuck);
                 add(SimultaneousActionSelection);
             }}),
-<<<<<<< HEAD
-    Dominion (2, 4,
-            new ArrayList<Category>() {{ add(Cards); add(Strategy);}},
-            new ArrayList<Mechanic>() {{ add(DeckManagement); }}),
-    DominionSizeDistortion (2, 4,
-            new ArrayList<Category>() {{ add(Cards); add(Strategy);}},
-            new ArrayList<Mechanic>() {{ add(DeckManagement); }}),
-    DominionImprovements (2, 4,
-            new ArrayList<Category>() {{ add(Cards); add(Strategy);}},
-            new ArrayList<Mechanic>() {{ add(DeckManagement); }}),
-    Catan (2, 5,
-            new ArrayList<Category>() {{ add(Strategy); add(CityBuilding); add(Medieval); add(TerritoryBuilding); }},
-            new ArrayList<Mechanic>() {{ add(Influence); }})
-    ;
-=======
     DiceMonastery(2, 4,
             new ArrayList<Category>() {{
                 add(Strategy);
@@ -273,7 +254,6 @@
                 add(PushYourLuck);
                 add(SimultaneousActionSelection);
             }});
->>>>>>> 8eb3d95b
 
 //    Carcassonne (2, 5,
 //            new ArrayList<Category>() {{ add(Strategy); add(CityBuilding); add(Medieval); add(TerritoryBuilding); }},
@@ -316,17 +296,12 @@
                 return DominionSizeDistortion;
             case "dominionimprovements":
                 return DominionImprovements;
-<<<<<<< HEAD
-            case "catan":
-                return Catan;
-=======
             case "battlelore":
                 return Battlelore;
             case "dicemonastery":
                 return DiceMonastery;
             case "sushigo":
                 return SushiGo;
->>>>>>> 8eb3d95b
         }
         System.out.println("Game type not found, returning null. ");
         return null;
@@ -343,11 +318,8 @@
      */
     public Game createGameInstance(int nPlayers, long seed, AbstractParameters params) {
         if (nPlayers < minPlayers || nPlayers > maxPlayers) {
-<<<<<<< HEAD
-=======
             System.out.println("Unsupported number of players: " + nPlayers
                     + ". Should be in range [" + minPlayers + "," + maxPlayers + "].");
->>>>>>> 8eb3d95b
             return null;
         }
 
@@ -410,11 +382,6 @@
                 forwardModel = new DominionForwardModel();
                 gameState = new DominionGameState(params, nPlayers);
                 break;
-<<<<<<< HEAD
-            case Catan:
-                forwardModel = new CatanForwardModel();
-                gameState = new CatanGameState(params, nPlayers);
-=======
             case Battlelore:
                 forwardModel = new BattleloreForwardModel();
                 gameState = new BattleloreGameState(params, nPlayers);
@@ -422,7 +389,6 @@
             case SushiGo:
                 forwardModel = new SGForwardModel();
                 gameState = new SGGameState(params, nPlayers);
->>>>>>> 8eb3d95b
                 break;
             default:
                 throw new AssertionError("Game not yet supported : " + this);
@@ -431,46 +397,6 @@
         return new Game(this, forwardModel, gameState);
     }
 
-<<<<<<< HEAD
-    public AbstractParameters createParameterSet(long seed) {
-        switch (this) {
-            case Pandemic:
-                return new PandemicParameters("data/pandemic/", seed);
-            case TicTacToe:
-                return new TicTacToeGameParameters(seed);
-            case ExplodingKittens:
-                return new ExplodingKittensParameters(seed);
-            case LoveLetter:
-                return new LoveLetterParameters(seed);
-            case Uno:
-                return new UnoGameParameters(seed);
-            case Blackjack:
-                return new BlackjackParameters(seed);
-            case Poker:
-                return new PokerGameParameters(seed);
-            case Virus:
-                return new VirusGameParameters(seed);
-            case ColtExpress:
-                return new ColtExpressParameters(seed);
-            case DotsAndBoxes:
-                return new DBParameters(seed);
-            case Diamant:
-                return new DiamantParameters(seed);
-            case Dominion:
-                return DominionParameters.firstGame(seed);
-            case DominionSizeDistortion:
-                return DominionParameters.sizeDistortion(seed);
-            case DominionImprovements:
-                return DominionParameters.improvements(seed);
-            case Catan:
-                return new CatanParameters(seed);
-            default:
-                throw new AssertionError("No default Parameters specified for Game " + this);
-        }
-    }
-
-=======
->>>>>>> 8eb3d95b
     /**
      * Creates a graphical user interface for the given game type. Add here all games with a GUI available.
      *
@@ -497,12 +423,6 @@
             case Pandemic:
                 gui = new PandemicGUIManager(parent, game, ac);
                 break;
-//            case ExplodingKittens:
-//                if (gameState != null) {
-//                    gui = new PrototypeGUI(this, gameState, ac, 500);
-//                } else {
-//                    gui = new PrototypeGUI(this,null, ac, 0);
-//                }
             case Uno:
                 gui = new UnoGUIManager(parent, game, ac, human);
                 break;
@@ -536,9 +456,6 @@
             case DominionSizeDistortion:
                 gui = new DominionGUIManager(parent, game, ac, human);
                 break;
-            case Catan:
-                gui = new CatanGUI(game, ac, parent);
-
             // TODO: Diamant GUI
             case Battlelore:
                 gui = new BattleloreGUI(parent, game, ac);
@@ -750,29 +667,6 @@
         }
     }
 
-    public AbstractParameters defaultParams(long seed) {
-        switch (this) {
-            case Pandemic:
-                return new PandemicParameters("data/pandemic/", seed);
-            case TicTacToe:
-                return new TicTacToeGameParameters(seed);
-            case ExplodingKittens:
-                return new ExplodingKittensParameters(seed);
-            case LoveLetter:
-                return new LoveLetterParameters(seed);
-            case Uno:
-                return new UnoGameParameters(seed);
-            case Virus:
-                return new VirusGameParameters(seed);
-            case ColtExpress:
-                return new ColtExpressParameters(seed);
-            case DotsAndBoxes:
-                return new DBParameters(seed);
-            default:
-                throw new AssertionError("No default Parameters specified for GameType : " + this.name());
-        }
-    }
-
     @Override
     public String toString() {
         boolean implemented = createGameInstance(minPlayers) != null;
