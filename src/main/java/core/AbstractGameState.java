package core;

import core.actions.AbstractAction;
import core.actions.LogEvent;
import core.components.*;
import core.interfaces.*;
import evaluation.listeners.IGameListener;
import evaluation.metrics.Event;
import games.GameType;
import utilities.ElapsedCpuChessTimer;

import java.util.*;
import java.util.function.*;

import static core.CoreConstants.GameResult.GAME_ONGOING;
import static java.util.stream.Collectors.toList;

/**
 * Contains all game state information.
 * <p>
 * This is distinct from the Game, of which it is a component. The Game also controls the players in the game, and
 * this information is not present in (and must not be present in) the AbstractGameState.
 * <p>
 * A copy of the AbstractGameState is provided to each AbstractPlayer when it is their turn to act.
 * Separately the AbstractPlayer has a ForwardModel to be used if needed - this caters for the possibility that
 * agents may want to use a different/learned forward model in some use cases.
 */
public abstract class AbstractGameState {

    // Parameters, forward model and turn order for the game
    protected final AbstractParameters gameParameters;
    // Game being played
    protected final GameType gameType = _getGameType();
    private Area allComponents;

    // Game tick, number of iterations of game loop
    private int tick = 0;

    // Migrated from TurnOrder...may move later
    protected int roundCounter, turnCounter, turnOwner, firstPlayer;
    protected int nPlayers;
    protected List<IGameListener> listeners = new ArrayList<>();

    // Timers for all players
    protected ElapsedCpuChessTimer[] playerTimer;

    // A record of all actions taken to reach this game state
    private List<AbstractAction> history = new ArrayList<>();
    private List<String> historyText = new ArrayList<>();

    // Status of the game, and status for each player (in cooperative games, the game status is also each player's status)
    protected CoreConstants.GameResult gameStatus;
    protected CoreConstants.GameResult[] playerResults;
    // Current game phase
    protected IGamePhase gamePhase;
    // Stack for extended actions
    protected Stack<IExtendedSequence> actionsInProgress = new Stack<>();
    CoreParameters coreGameParameters;
    private int gameID;

    /**
     * @param gameParameters - game parameters.
     */
    public AbstractGameState(AbstractParameters gameParameters, int nPlayers) {
        this.nPlayers = nPlayers;
        this.gameParameters = gameParameters;
        this.coreGameParameters = new CoreParameters();
    }

    protected abstract GameType _getGameType();

    /**
     * Resets variables initialised for this game state.
     */
    void reset() {
        allComponents = new Area(-1, "All Components");
        gameStatus = GAME_ONGOING;
        playerResults = new CoreConstants.GameResult[getNPlayers()];
        Arrays.fill(playerResults, GAME_ONGOING);
        history = new ArrayList<>();
        historyText = new ArrayList<>();
        playerTimer = new ElapsedCpuChessTimer[getNPlayers()];
        tick = 0;
        turnOwner = 0;
        turnCounter = 0;
        roundCounter = 0;
        firstPlayer = 0;
        actionsInProgress.empty();
    }

    /**
     * Resets variables initialised for this game state.
     */
    void reset(long seed) {
        gameParameters.randomSeed = seed;
        reset();
    }

    // Getters
    public CoreParameters getCoreGameParameters() {
        return coreGameParameters;
    }
    public final CoreConstants.GameResult getGameStatus() {
        return gameStatus;
    }
    public final AbstractParameters getGameParameters() {
        return this.gameParameters;
    }
    public int getNPlayers() { return nPlayers; }
    public int getCurrentPlayer() {
        return isActionInProgress() ? actionsInProgress.peek().getCurrentPlayer(this) : turnOwner;
    }
    public final CoreConstants.GameResult[] getPlayerResults() {return playerResults;}
    public final IGamePhase getGamePhase() {
        return gamePhase;
    }
    public final ElapsedCpuChessTimer[] getPlayerTimer() {
        return playerTimer;
    }
    public final GameType getGameType() {
        return gameType;
    }

    /**
     * @return All actions that have been executed on this state since reset()/initialisation
     */
    public List<AbstractAction> getHistory() { return new ArrayList<>(history);}
    public List<String> getHistoryAsText() {
        return new ArrayList<>(historyText);
    }
    public int getGameID() {
        return gameID;
    }
    public int getRoundCounter() {return roundCounter;}
    public int getTurnCounter() {return turnCounter;}
<<<<<<< HEAD
=======

    /**
     * In general getCurrentPlayer() should be used to find the current player.
     * getTurnOwner() will give a different answer if an Extended Action Sequence is in progress.
     * In this case getTurnOwner() returns the underlying player on whose turn the Action Sequence was initiated.
     * @return
     */
    public int getTurnOwner() {return turnOwner;}
>>>>>>> cabac5af
    public int getFirstPlayer() {return firstPlayer;}

    // Setters
    void setCoreGameParameters(CoreParameters coreGameParameters) {
        this.coreGameParameters = coreGameParameters;
    }
    public final void setGameStatus(CoreConstants.GameResult status) {
        this.gameStatus = status;
    }
    public final void setPlayerResult(CoreConstants.GameResult result, int playerIdx) {
        this.playerResults[playerIdx] = result;
    }
    public final void setGamePhase(IGamePhase gamePhase) {
        this.gamePhase = gamePhase;
    }
    void setGameID(int id) {
        gameID = id;
    } // package level deliberately
    void advanceGameTick() {tick++;}

    public void setTurnOwner(int newTurnOwner) {
        turnOwner = newTurnOwner;
    }
    public void setFirstPlayer(int newFirstPlayer) {
        firstPlayer = newFirstPlayer;
        turnOwner = newFirstPlayer;
    }

    public void addListener(IGameListener listener) {
        if (!listeners.contains(listener))
            listeners.add(listener);
    }

    public void clearListeners() {
        listeners.clear();
    }

    /* Limited access final methods */
    public final boolean isNotTerminal() {
        return gameStatus == GAME_ONGOING;
    }

    public final boolean isNotTerminalForPlayer(int player) {
        return playerResults[player] == GAME_ONGOING && gameStatus == GAME_ONGOING;
    }
    public final int getGameTick() {return tick;}
    public final Component getComponentById(int id) {
        Component c = allComponents.getComponent(id);
        if (c == null) {
            try {
                addAllComponents();
                c = allComponents.getComponent(id);
            } catch (Exception ignored) {
            }  // Can crash from concurrent modifications if running with GUI TODO: this is an ugly fix
        }
        return c;
    }

    public final Area getAllComponents() {
        addAllComponents(); // otherwise the list of allComponents is only ever updated when we copy the state!
        return allComponents;
    }

    /**
     * While getAllComponents() returns an Area containing every component, this method
     * returns a list of just the top-level items. So, for example, a Deck of Cards appears once here, while
     * the Area returned by getAllComponents() will contain the Deck, and every single Card it contains too.
     *
     * @return Return
     */
    public final List<Component> getAllTopLevelComponents() {
        return _getAllComponents();
    }

    /**
     * Adds all components given by the game to the allComponents map in the correct way, first clearing the map.
     */
    protected final void addAllComponents() {
        allComponents.clear();
        allComponents.putComponents(_getAllComponents());
    }

    /**
     * Public access copy method, which always does a full copy of the game state.
     * (I.e. with no shuffling of hidden data)
     * Implement _copy() for game-specific functionality
     *
     * @return - full copy of this game state.
     */
    public final AbstractGameState copy() {
        return copy(-1);
    }

    /**
     * Copies the current game state, including super class methods, given player ID.
     * Reduces state variables to only those that the player observes.
     *
     * @param playerId - player observing the state
     * @return - reduced copy of the game state.
     */
    public final AbstractGameState copy(int playerId) {
        AbstractGameState s = _copy(playerId);
        // Copy super class things
        s.allComponents = allComponents.emptyCopy();
        s.gameStatus = gameStatus;
        s.playerResults = playerResults.clone();
        s.gamePhase = gamePhase;
        s.coreGameParameters = coreGameParameters;
        s.tick = tick;
        s.nPlayers = nPlayers;
        s.roundCounter = roundCounter;
        s.turnCounter = turnCounter;
        s.turnOwner = turnOwner;
        s.firstPlayer = firstPlayer;

        if (!coreGameParameters.competitionMode) {
            s.history = new ArrayList<>(history);
            s.historyText = new ArrayList<>(historyText);
            // we do not copy individual actions in history, as these are now dead and should not change
            // History is for debugging and spectation of games. There is a risk that History might contain information
            // formally hidden to some participants. For this reason, in COMPETITION_MODE we explicitly do not copy
            // any history over in case a sneaky agent tries to take advantage of it.
            // If there is any information only available in History that could legitimately be used, then this should
            // be incorporated in the game-specific data in GameState where the correct hiding protocols can be enforced.
        }

        s.actionsInProgress = new Stack<>();
        actionsInProgress.forEach(
                a -> s.actionsInProgress.push(a.copy())
        );

        s.playerTimer = new ElapsedCpuChessTimer[getNPlayers()];
        for (int i = 0; i < getNPlayers(); i++) {
            s.playerTimer[i] = playerTimer[i].copy();
        }

        // Update the list of components for ID matching in actions.
        s.addAllComponents();
        return s;
    }

    /**
     * Used by ForwardModel.next() to log history (very useful for debugging)
     *
     * @param action The action that has just been applied (or is about to be applied) to the game state
     */
    protected final void recordAction(AbstractAction action, int player) {
        history.add(action);
        historyText.add("Player " + player + " : " + action.getString(this));
    }


    // helper function to avoid time-consuming string manipulations if the message is not actually
    // going to be logged anywhere
    public void logEvent(Supplier<String> eventText) {
        if (listeners.isEmpty() && !getCoreGameParameters().recordEventHistory)
            return; // to avoid expensive string manipulations
        logEvent(eventText.get());
    }
    public void logEvent(String eventText) {
        AbstractAction logAction = new LogEvent(eventText);
        listeners.forEach(l -> l.onEvent(Event.createEvent(Event.GameEvent.GAME_EVENT, this, logAction)));
        if (getCoreGameParameters().recordEventHistory) {
            recordHistory(eventText);
        }
    }

    public void recordHistory(String history) {
        historyText.add(history);
    }

    /* Methods dealing with ExtendedActions and the actionStack */

    public final IExtendedSequence currentActionInProgress() {
        return actionsInProgress.isEmpty() ? null : actionsInProgress.peek();
    }

    public final boolean isActionInProgress() {
        // This checkActionsInProgress is essential
        // When an action is completely executed this is marked on the Action (accessible via IExtendedSequence.executionComplete())
        // However this does not [currently] actively remove the action from the queue on the game state. Whenever we check the actionsInProgress queue, we
        // therefore first have to remove any completed actions (which is what checkActionsInProgress() does).
        checkActionsInProgress();
        return !actionsInProgress.empty();
    }

    public final void setActionInProgress(IExtendedSequence action) {
        if (action == null && !actionsInProgress.isEmpty())
            actionsInProgress.pop();
        else
            actionsInProgress.push(action);
    }

    final void checkActionsInProgress() {
        while (!actionsInProgress.isEmpty() &&
                currentActionInProgress().executionComplete(this)) {
            actionsInProgress.pop();
        }
    }
    public final Stack<IExtendedSequence> getActionsInProgress() {
        return actionsInProgress;
    }


    /* Methods to be implemented by subclass, protected access. */

    /**
     * Returns all components used in the game and referred to by componentId from actions or rules.
     * This method is called after initialising the game state.
     *
     * @return - List of components in the game.
     */
    protected abstract List<Component> _getAllComponents();

    /**
     * Create a copy of the game state containing only those components the given player can observe (if partial
     * observable).
     *
     * @param playerId - player observing this game state.
     */
    protected abstract AbstractGameState _copy(int playerId);

    /**
     * Provide a simple numerical assessment of the current game state, the bigger the better.
     * Subjective heuristic function definition.
     * This should generally be in the range [-1, +1], with +1 being a certain win, and -1 being a certain loss
     *
     * @param playerId - player observing the state.
     * @return - double, score of current state.
     */
    protected abstract double _getHeuristicScore(int playerId);

    /**
     * This provides the current score in game terms. This will only be relevant for games that have the concept
     * of victory points, etc.
     * If a game does not support this directly, then just return 0.0
     * (Unlike _getHeuristicScore(), there is no constraint on the range..whatever the game rules say.
     *
     * @param playerId - player observing the state.
     * @return - double, score of current state
     */
    public abstract double getGameScore(int playerId);

    /**
     * This is an optional implementation and is used in getOrdinalPosition() to break any ties based on pure game score
     * Implementing this may be a simpler approach in many cases than re-implementing getOrdinalPosition()
     * For example in ColtExpress, the tie break is the number of bullet cards in hand - and this only affects the outcome
     * if the score is a tie.
     *
     * @param playerId - the player observed
     * @return null by default - meaning no tiebreak set for the game; if overwriting, should return the player's tiebreak score
     */
    public double getTiebreak(int playerId) {
        return getTiebreak(playerId, 1);
    }
    public double getTiebreakMaxTier() {
        return 1;
    }

    /**
     * @param playerId - the player observed
     * @param tier - if multiple tiebreaks available in the game, this parameter can be used to specify what each one does, applied in the order 1,2,3 ...
     * @return Double.MAX_VALUE - meaning no tiebreak set for the game; if overwriting, should return the player's tiebreak score, given tier
     */
    public double getTiebreak(int playerId, int tier) {
        return Double.MAX_VALUE;
    }

    /**
     * This sets the number of tieBreak levels in a game.
     * If we reach this level then we stop recursing.
     * @return
     */
    public int getTiebreakLevels() {return 5;}

    /**
     * Returns the ordinal position of a player using getGameScore().
     * <p>
     * If a Game does not have a score, but does have the concept of player position (e.g. in a race)
     * then this method should be overridden.
     * This may also apply for games with important tie-breaking rules not visible in the raw score.
     *
     * @param playerId player ID
     * @return The ordinal position of the player; 1 is 1st, 2 is 2nd and so on.
     */
    public int getOrdinalPosition(int playerId, Function<Integer, Double> scoreFunction, BiFunction<Integer, Integer, Double> tiebreakFunction) {
        int ordinal = 1;
        double playerScore = scoreFunction.apply(playerId);
        for (int i = 0, n = getNPlayers(); i < n; i++) {
            double otherScore = scoreFunction.apply(i);
            if (otherScore > playerScore)
                ordinal++;
            else if (otherScore == playerScore && tiebreakFunction != null && tiebreakFunction.apply(i, 1) != Double.MAX_VALUE) {
                if (getOrdinalPositionTiebreak(i, tiebreakFunction, 1) > getOrdinalPositionTiebreak(playerId, tiebreakFunction, 1))
                    ordinal++;
            }
        }
        return ordinal;
    }


    public int getOrdinalPositionTiebreak(int playerId, BiFunction<Integer, Integer, Double> tiebreakFunction, int tier) {
        int ordinal = 1;
        Double playerScore = tiebreakFunction.apply(playerId, tier);
        if (playerScore == null) return ordinal;

        for (int i = 0, n = getNPlayers(); i < n; i++) {
            double otherScore = tiebreakFunction.apply(i, tier);
            if (otherScore > playerScore)
                ordinal++;
<<<<<<< HEAD
            else if (otherScore == playerScore && tier <= getTiebreakMaxTier() && tiebreakFunction.apply(i, tier+1) != Double.MAX_VALUE ) {
=======
            else if (otherScore == playerScore && tier < getTiebreakLevels() && tiebreakFunction.apply(i, tier+1) != null) {
>>>>>>> cabac5af
                if (getOrdinalPositionTiebreak(i, tiebreakFunction, tier+1) > getOrdinalPositionTiebreak(playerId, tiebreakFunction, tier+1))
                    ordinal++;
            }
        }
        return ordinal;
    }
    public int getOrdinalPosition(int playerId) {
        return getOrdinalPosition(playerId, this::getGameScore, this::getTiebreak);
    }

    /**
     * Provide a list of component IDs which are hidden in partially observable copies of games.
     * Depending on the game, in the copies these might be completely missing, or just randomized.
     * <p>
     * Generally speaking there is no need to implement this method if you consistently use PartialObservableDeck,
     * Deck, and IComponentContainer (for anything else that contains Components)
     * <p>
     * Only if you have some top-level item (say a single face-down Event Card that is not in a Deck), should you need to implement
     * this.
     *
     * @param playerId - ID of player observing the state.
     * @return - list of component IDs unobservable by the given player.
     */
    protected List<Integer> _getUnknownComponentsIds(int playerId) {
        return new ArrayList<>();
    }

    private List<Integer> unknownComponents(IComponentContainer<?> container, int player) {
        ArrayList<Integer> retValue = new ArrayList<>();
        if (container instanceof PartialObservableDeck<?>) {
            PartialObservableDeck<?> pod = (PartialObservableDeck<?>) container;
            for (int i = 0; i < pod.getSize(); i++) {
                if (!pod.getVisibilityForPlayer(i, player))
                    retValue.add(pod.get(i).getComponentID());
            }
        } else {
            switch (container.getVisibilityMode()) {
                case VISIBLE_TO_ALL:
                    break;
                case HIDDEN_TO_ALL:
                    retValue.addAll(container.getComponents().stream().map(Component::getComponentID).collect(toList()));
                    break;
                case VISIBLE_TO_OWNER:
                    if (((Component) container).getOwnerId() != player)
                        retValue.addAll(container.getComponents().stream().map(Component::getComponentID).collect(toList()));
                    break;
                case FIRST_VISIBLE_TO_ALL:
                    // add everything as unseen, and then remove the first element
                    retValue.addAll(container.getComponents().stream().map(Component::getComponentID).collect(toList()));
                    retValue.remove(container.getComponents().get(0).getComponentID());
                    break;
                case LAST_VISIBLE_TO_ALL:
                    // add in the ID of the last item only
                    int length = container.getComponents().size();
                    retValue.add(container.getComponents().get(length - 1).getComponentID());
                    break;
                case MIXED_VISIBILITY:
                    throw new AssertionError("If something uses this visibility mode, then you need to also add code to this method please!");
            }
        }
        // we also need to run through the contents in case that contains any Containers
        container.getComponents().stream().filter(c -> c instanceof IComponentContainer<?>).forEach(c ->
                retValue.addAll(unknownComponents((IComponentContainer<?>) c, player))
        );
        return retValue;
    }

    /**
     * Checks if the given object is the same as the current.
     *
     * @param o - other object to test equals for.
     * @return true if the two objects are equal, false otherwise
     */
    protected abstract boolean _equals(Object o);

    /**
     * Retrieves a simple numerical assessment of the current game state, the bigger the better.
     * Subjective heuristic function definition.
     * This should generally be in the range [-1, +1], with +1 being a certain win, and -1 being a certain loss
     * The default implementation calls the game-specific heuristic
     *
     * @param playerId - player observing the state.
     * @return - double, score of current state.
     */
    public final double getHeuristicScore(int playerId) {
        return _getHeuristicScore(playerId);
    }

    /**
     * Retrieves a list of component IDs which are hidden in partially observable copies of games.
     * Depending on the game, in the copies these might be completely missing, or just randomized.
     *
     * @param playerId - ID of player observing the state.
     * @return - list of component IDs unobservable by the given player.
     */
    public final List<Integer> getUnknownComponentsIds(int playerId) {
        // the default implementation assumes that IComponentContainer and PartialObservableDeck have all been
        // used correctly. In this situation there should be no need for any extra game-specific coding.
        // If there is, then use _getUnknownComponentsIds
        List<Component> everything = getAllTopLevelComponents();
        List<Integer> retValue = new ArrayList<>();

        for (Component c : everything) {
            if (c instanceof IComponentContainer<?>)
                retValue.addAll(unknownComponents((IComponentContainer<?>) c, playerId));
        }
        retValue.addAll(_getUnknownComponentsIds(playerId));
        return retValue;
    }

    /**
     * The equals method is final, but is left here so it is next to hashcode, which is not final
     * @param o
     * @return
     */

    @Override
    public final boolean equals(Object o) {
        if (this == o) return true;
        if (!(o instanceof AbstractGameState)) return false;
        AbstractGameState gameState = (AbstractGameState) o;
        return Objects.equals(gameParameters, gameState.gameParameters) &&
                gameStatus == gameState.gameStatus &&
                nPlayers == gameState.nPlayers && roundCounter == gameState.roundCounter &&
                turnCounter == gameState.turnCounter && turnOwner == gameState.turnOwner &&
                firstPlayer == gameState.firstPlayer && tick == gameState.tick &&
                Arrays.equals(playerResults, gameState.playerResults) &&
                Objects.equals(gamePhase, gameState.gamePhase) &&
                Objects.equals(actionsInProgress, gameState.actionsInProgress) &&
                _equals(o);
        // we deliberately exclude history and allComponents from this equality check
        // this is because history is deliberately erased at times to hide hidden information (and is read-only)
        // and allComponents is not always populated (it is a convenience to get hold of all components in a game
        // at the superclass level - the actually important components are instantiated in sub-classes, and should be
        // included in the _equals() method implemented there
    }

    /**
     * Override the hashCode as needed for individual game states
     * (It is OK for two java objects to be not equal and have the same hashcode)
     *
     *         we deliberately exclude history and allComponents from the hashcode
     *         this is because history is deliberately erased at times to hide hidden information (and is read-only)
     *         and allComponents is not always populated (it is a convenience to get hold of all components in a game
     *         at the superclass level - the actually important components are instantiated in sub-classes, and should be
     *         included in the hashCode() method implemented there
     * @return
     */
    @Override
    public int hashCode() {
        int result = Objects.hash(gameParameters, gameStatus, gamePhase, actionsInProgress);
        result = 31 * result + Objects.hash(tick, nPlayers, roundCounter, turnCounter, turnOwner, firstPlayer);
        result = 31 * result + Arrays.hashCode(playerResults);
        return result;
    }
}<|MERGE_RESOLUTION|>--- conflicted
+++ resolved
@@ -14,6 +14,7 @@
 
 import static core.CoreConstants.GameResult.GAME_ONGOING;
 import static java.util.stream.Collectors.toList;
+import static core.CoreConstants.GameResult.*;
 
 /**
  * Contains all game state information.
@@ -133,8 +134,6 @@
     }
     public int getRoundCounter() {return roundCounter;}
     public int getTurnCounter() {return turnCounter;}
-<<<<<<< HEAD
-=======
 
     /**
      * In general getCurrentPlayer() should be used to find the current player.
@@ -143,7 +142,6 @@
      * @return
      */
     public int getTurnOwner() {return turnOwner;}
->>>>>>> cabac5af
     public int getFirstPlayer() {return firstPlayer;}
 
     // Setters
@@ -164,9 +162,7 @@
     } // package level deliberately
     void advanceGameTick() {tick++;}
 
-    public void setTurnOwner(int newTurnOwner) {
-        turnOwner = newTurnOwner;
-    }
+    public void setTurnOwner(int newTurnOwner) {turnOwner = newTurnOwner;}
     public void setFirstPlayer(int newFirstPlayer) {
         firstPlayer = newFirstPlayer;
         turnOwner = newFirstPlayer;
@@ -399,9 +395,6 @@
     public double getTiebreak(int playerId) {
         return getTiebreak(playerId, 1);
     }
-    public double getTiebreakMaxTier() {
-        return 1;
-    }
 
     /**
      * @param playerId - the player observed
@@ -444,7 +437,6 @@
         return ordinal;
     }
 
-
     public int getOrdinalPositionTiebreak(int playerId, BiFunction<Integer, Integer, Double> tiebreakFunction, int tier) {
         int ordinal = 1;
         Double playerScore = tiebreakFunction.apply(playerId, tier);
@@ -454,11 +446,7 @@
             double otherScore = tiebreakFunction.apply(i, tier);
             if (otherScore > playerScore)
                 ordinal++;
-<<<<<<< HEAD
-            else if (otherScore == playerScore && tier <= getTiebreakMaxTier() && tiebreakFunction.apply(i, tier+1) != Double.MAX_VALUE ) {
-=======
             else if (otherScore == playerScore && tier < getTiebreakLevels() && tiebreakFunction.apply(i, tier+1) != null) {
->>>>>>> cabac5af
                 if (getOrdinalPositionTiebreak(i, tiebreakFunction, tier+1) > getOrdinalPositionTiebreak(playerId, tiebreakFunction, tier+1))
                     ordinal++;
             }
