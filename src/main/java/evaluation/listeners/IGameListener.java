package evaluation.listeners;

import core.AbstractPlayer;
import core.Game;
import core.interfaces.IStatisticLogger;
<<<<<<< HEAD
import evaluation.metrics.AbstractMetric;
import evaluation.metrics.Event;
import evaluation.metrics.GameMetrics;
import evaluation.metrics.IMetricsCollection;
=======
import evaluation.metrics.*;
import org.apache.commons.lang3.reflect.ConstructorUtils;
>>>>>>> 4cfca4bd
import utilities.Utils;

import java.io.File;
import java.lang.reflect.Constructor;
import java.util.ArrayList;
import java.util.Arrays;
import java.util.Set;

public interface IGameListener {

    /**
     * Manages all events.
     *
     * @param event Event has information about its type and data fields for game, state, action and player.
     *              It's not guaranteed that the data fields are different to null, so a check is necessary.
     */
    void onEvent(Event event);


    /**
     * This is called when all processing is finished, for example after running a sequence of games
     * As such, no state is provided.
     * <p>
     * This is useful for Listeners that are just interested in aggregate data across many runs
     */
<<<<<<< HEAD
    void report();

    default boolean setOutputDirectory(String... nestedDirectories) {return true;}
=======
    void allGamesFinished();

    default boolean setOutputDirectory(String... nestedDirectories) {
        return true;
    }
>>>>>>> 4cfca4bd

    void setGame(Game game);

    Game getGame();

    /**
     * Create listener based on given class, logger and metrics class. TODO: more than 1 metrics class
     *
     * @param listenerClass - class of listener, full path (e.g. evaluation.metrics.MetricsGameListener)
     * @param metricsClass  - class of metrics, full path (e.g. evaluation.metrics.GameMetrics)
     * @return - GameListener instance to be attached to a game
     */
    static IGameListener createListener(String listenerClass, String metricsClass) {
        // We must always have a listenerClas specified; a metrics class is optional
        if (listenerClass == null || listenerClass.isEmpty())
            throw new IllegalArgumentException("A listenerClass must be specified");
        // first we check to see if listenerClass is a file or not
        IGameListener listener = null;
        ArrayList<AbstractMetric> metrics = new ArrayList<>();
        File listenerDetails = new File(listenerClass);
        if (listenerDetails.exists()) {
            // in this case we construct from file
            listener = Utils.loadClassFromFile(listenerClass);
        } else {
            // In this case we first check if we have a Metrics class
            // And if we do, we extract all the metrics from the class
            if (metricsClass != null && !metricsClass.equals("")) {
                try {
                    Class<?> clazz = Class.forName(metricsClass);
                    Constructor<?> constructor;
                    try {
                        constructor = clazz.getConstructor();
                        IMetricsCollection metricsInstance = (IMetricsCollection) constructor.newInstance();
                        metrics.addAll(Arrays.asList(metricsInstance.getAllMetrics()));
                    } catch (NoSuchMethodException e) {
                        // No constructor for MetricClass
                        System.out.println(metricsClass + " does not have an available constructor. Using the no-arg constructor for " + listenerClass + " instead.");
                        return createListener(listenerClass);
                    }
                } catch (Exception e) {
                    System.out.println("Failed to instantiate " + listenerClass + " using " + metricsClass + ": " + e.getMessage());
                }
            }
            // We can now go on to instantiate the listener
            AbstractMetric[] mArray = metrics.toArray(new AbstractMetric[0]);
            try {
                Class<?> clazz = Class.forName(listenerClass);
                Constructor<?> constructor;
                if (mArray.length > 0) {
                    try {
                        constructor = ConstructorUtils.getMatchingAccessibleConstructor(clazz, AbstractMetric[].class);
                        listener = (IGameListener) constructor.newInstance((Object) mArray);
                    } catch (Exception e) {
                        try {
                            constructor = ConstructorUtils.getMatchingAccessibleConstructor(clazz, mArray.getClass());
                            listener = (IGameListener) constructor.newInstance((Object) mArray);
                        } catch (Exception e2) {
                            System.out.println("Failed to instantiate " + listenerClass + " with Metrics: " + metricsClass);
                            System.out.println("Defaulting to no-arg constructor for " + listenerClass);
                        }
                    }
                }
                // If no metrics (or a problem occurred), then we use the no-arg constructor
                if (listener == null)
                    return createListener(listenerClass);
            } catch (Exception e) {
                System.out.println("Error occurred trying to instantiate listener " + listenerClass + ": " + e.getMessage() + " : " + e.toString());
            }
        }
        if (listener == null) {
            // default option if all else failed
            System.out.println("Unable to instantiate listener/metrics - so defaulting to MetricsGameListener(GameMetrics.class)");
            AbstractMetric[] ms = new GameMetrics().getAllMetrics();
            return new MetricsGameListener(ms);
        }
        return listener;
    }


    /**
     * @return empty game listener given class, no logger, no metrics
     */
    static IGameListener createListener(String listenerClass) {
        IGameListener listener = null;
        try {
            Class<?> clazz = Class.forName(listenerClass);
            Constructor<?> constructor;
            constructor = clazz.getConstructor();
            listener = (IGameListener) constructor.newInstance();
        } catch (Exception e) {
            e.printStackTrace();
        }
<<<<<<< HEAD
        if(listener == null)
            return new MetricsGameListener(new AbstractMetric[0]);
=======
>>>>>>> 4cfca4bd
        return listener;
    }

    default void reset() {
    }

<<<<<<< HEAD
    default void init(Game game, int nPlayersPerGame, Set<String> playerNames) {}

    default void tournamentInit(Game game, int nPlayers, Set<String> playerNames, Set<AbstractPlayer> matchup) {}
=======
    default void init(Game game) {
    }
>>>>>>> 4cfca4bd
}<|MERGE_RESOLUTION|>--- conflicted
+++ resolved
@@ -2,16 +2,11 @@
 
 import core.AbstractPlayer;
 import core.Game;
-import core.interfaces.IStatisticLogger;
-<<<<<<< HEAD
 import evaluation.metrics.AbstractMetric;
 import evaluation.metrics.Event;
 import evaluation.metrics.GameMetrics;
 import evaluation.metrics.IMetricsCollection;
-=======
-import evaluation.metrics.*;
 import org.apache.commons.lang3.reflect.ConstructorUtils;
->>>>>>> 4cfca4bd
 import utilities.Utils;
 
 import java.io.File;
@@ -37,17 +32,11 @@
      * <p>
      * This is useful for Listeners that are just interested in aggregate data across many runs
      */
-<<<<<<< HEAD
     void report();
-
-    default boolean setOutputDirectory(String... nestedDirectories) {return true;}
-=======
-    void allGamesFinished();
 
     default boolean setOutputDirectory(String... nestedDirectories) {
         return true;
     }
->>>>>>> 4cfca4bd
 
     void setGame(Game game);
 
@@ -140,23 +129,15 @@
         } catch (Exception e) {
             e.printStackTrace();
         }
-<<<<<<< HEAD
         if(listener == null)
             return new MetricsGameListener(new AbstractMetric[0]);
-=======
->>>>>>> 4cfca4bd
         return listener;
     }
 
     default void reset() {
     }
 
-<<<<<<< HEAD
     default void init(Game game, int nPlayersPerGame, Set<String> playerNames) {}
 
     default void tournamentInit(Game game, int nPlayers, Set<String> playerNames, Set<AbstractPlayer> matchup) {}
-=======
-    default void init(Game game) {
-    }
->>>>>>> 4cfca4bd
 }