--- conflicted
+++ resolved
@@ -30,11 +30,7 @@
     // could be by any player - each of which would transition to a different Node OpenLoop search. (Closed Loop will
     // only ever have one position in the array populated: and similarly if we are using a SelfOnly tree).
     Map<AbstractAction, SingleTreeNode[]> children = new HashMap<>();
-<<<<<<< HEAD
-    Map<AbstractAction, Pair<Integer, Double>> MASTStatistics;
-=======
     List<Map<AbstractAction, Pair<Integer, Double>>> MASTStatistics;
->>>>>>> 7466e1ef
     // Depth of this node
     final int depth;
 
@@ -66,17 +62,11 @@
         this.fmCallsCount = 0;
         this.parent = parent;
         this.root = parent == null ? this : parent.root;
-<<<<<<< HEAD
-        if (root == this) {
-            // Root node maintains MAST statistics
-            MASTStatistics = new HashMap<>();
-=======
         MASTStatistics = new ArrayList<>();
         if (root == this) {
             // Root node maintains MAST statistics
             for (int i = 0; i < state.getNPlayers(); i++)
             MASTStatistics.add(new HashMap<>());
->>>>>>> 7466e1ef
         }
         this.actionToReach = actionToReach;
         decisionPlayer = state.getCurrentPlayer();
@@ -152,14 +142,6 @@
             List<Pair<Integer, AbstractAction>> treeActions = new ArrayList<>();
             SingleTreeNode selected = treePolicy(treeActions);
             // Monte carlo rollout: return value of MC rollout from the newly added node
-<<<<<<< HEAD
-            List<AbstractAction> rolloutActions = new ArrayList<>();
-            double[] delta = selected.rollOut(rolloutActions);
-            // Back up the value of the rollout through the tree
-            selected.backUp(delta);
-            if (player.params.MAST) {
-                root.MASTBackup(rolloutActions, delta);
-=======
             List<Pair<Integer, AbstractAction>> rolloutActions = new ArrayList<>();
             double[] delta = selected.rollOut(rolloutActions);
             // Back up the value of the rollout through the tree
@@ -179,7 +161,6 @@
                         break;
                 }
                 root.MASTBackup(MASTActions, delta);
->>>>>>> 7466e1ef
             }
 
             // Finished iteration
@@ -314,18 +295,6 @@
         // pick a random unchosen action
         List<AbstractAction> notChosen = unexpandedActions();
         AbstractAction chosen = null;
-<<<<<<< HEAD
-        if (player.params.MASTExpansion) {
-            double bestValue = Double.NEGATIVE_INFINITY;
-            for (AbstractAction action : unexpandedActions()) {
-                if (MASTStatistics.containsKey(action)) {
-                    Pair<Integer, Double> stats = MASTStatistics.get(action);
-                    double estimate = stats.b / stats.a;
-                    if (estimate > bestValue) {
-                        bestValue = estimate;
-                        chosen = action;
-                    }
-=======
         if (player.params.expansionPolicy == MCTSEnums.Strategies.MAST) {
             Map<AbstractAction, Pair<Integer, Double>> MAST = MASTStatistics.get(decisionPlayer);
             double bestValue = Double.NEGATIVE_INFINITY;
@@ -338,7 +307,6 @@
                 if (estimate > bestValue) {
                     bestValue = estimate;
                     chosen = action;
->>>>>>> 7466e1ef
                 }
             }
         } else {
@@ -553,11 +521,7 @@
      *
      * @return - value of rollout.
      */
-<<<<<<< HEAD
-    private double[] rollOut(List<AbstractAction> rolloutActions) {
-=======
     private double[] rollOut(List<Pair<Integer, AbstractAction>> rolloutActions) {
->>>>>>> 7466e1ef
         int rolloutDepth = 0; // counting from end of tree
 
         // If rollouts are enabled, select actions for the rollout in line with the rollout policy
@@ -577,11 +541,7 @@
                 if (availableActions.isEmpty())
                     break;
                 AbstractAction next = rolloutStrategy.getAction(rolloutState, availableActions);
-<<<<<<< HEAD
-                rolloutActions.add(next);
-=======
                 rolloutActions.add(new Pair<>(rolloutState.getCurrentPlayer(), next));
->>>>>>> 7466e1ef
                 advance(rolloutState, next);
                 rolloutDepth++;
             }
@@ -641,15 +601,6 @@
     }
 
 
-<<<<<<< HEAD
-    private void MASTBackup(List<AbstractAction> rolloutActions, double[] delta) {
-        for (AbstractAction action : rolloutActions) {
-            Pair<Integer, Double> stats = MASTStatistics.getOrDefault(action, new Pair<>(0, 0.0));
-            stats.a++;  // visits
-            stats.b += delta[root.decisionPlayer];   // value
-            MASTStatistics.put(action, stats);
-            // TODO: expand to include separate MAST stats for other players
-=======
     private void MASTBackup(List<Pair<Integer, AbstractAction>> rolloutActions, double[] delta) {
         for (Pair<Integer, AbstractAction> pair : rolloutActions) {
             AbstractAction action = pair.b;
@@ -658,7 +609,6 @@
             stats.a++;  // visits
             stats.b += delta[player];   // value
             MASTStatistics.get(player).put(action, stats);
->>>>>>> 7466e1ef
         }
     }
 
