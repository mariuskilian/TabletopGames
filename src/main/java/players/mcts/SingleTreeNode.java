--- conflicted
+++ resolved
@@ -8,15 +8,7 @@
 import utilities.Utils;
 
 import java.util.*;
-<<<<<<< HEAD
-import java.util.stream.*;
-import utilities.*;
-
-import java.util.*;
-import java.util.stream.Collectors;
-=======
 import java.util.function.Function;
->>>>>>> 4e9ecc7f
 
 import static java.util.stream.Collectors.*;
 import static players.PlayerConstants.*;
@@ -299,22 +291,14 @@
         double bestValue = -Double.MAX_VALUE;
         // TODO: Need to distinguish between paranoid and Max^N MCTS. But that needs a vector reward to be back-propagated
 
-<<<<<<< HEAD
-        double[] values = new double[this.children.length];
-        for (int i = 0; i < this.children.length; i++) {
-            SingleTreeNode child = children[i];
-=======
         for (AbstractAction action : state.getActions()) {
             SingleTreeNode child = children.get(action);
             if (child == null)
                 throw new AssertionError("Should not be here");
->>>>>>> 4e9ecc7f
 
             // Find child value
             double hvVal = child.totValue;
             double childValue = hvVal / (child.nVisits + player.params.epsilon);
-<<<<<<< HEAD
-=======
 
             // default to standard UCB
             double explorationTerm = player.params.K * Math.sqrt(Math.log(this.nVisits + 1) / (child.nVisits + player.params.epsilon));
@@ -332,7 +316,6 @@
                 case SelfOnly:
                     uctValue = childValue + explorationTerm;
             }
->>>>>>> 4e9ecc7f
 
 
             // Apply small noise to break ties randomly
@@ -346,16 +329,6 @@
             }
         }
 
-<<<<<<< HEAD
-        // Find child with highest UCB value, maximising for ourselves and minimizing for opponents
-        int which = -1;
-        double bestValue = iAmMoving ? -Double.MAX_VALUE : Double.MAX_VALUE;
-        for (int i = 0; i < values.length; ++i) {
-            if ((iAmMoving && values[i] > bestValue) || (!iAmMoving && values[i] < bestValue)) {
-                which = i;
-                bestValue = values[i];
-            }
-=======
         if (bestAction == null)
             throw new AssertionError("We have a null value in UCT : shouldn't really happen!");
 
@@ -372,7 +345,6 @@
         } else {
             // If closed loop, then I don't think we should increment the FM count here!
             // root.fmCallsCount++;
->>>>>>> 4e9ecc7f
         }
         return bestAction;
     }
@@ -472,17 +444,11 @@
             }
 
             AbstractPlayer rolloutStrategy = player.rolloutStrategy;
-<<<<<<< HEAD
-            while (!finishRollout(rolloutState, thisDepth)) {
-=======
             while (!finishRollout(rolloutState, rolloutDepth)) {
                 // rolloutStrategy.setPlayerID(rolloutState.getCurrentPlayer());
->>>>>>> 4e9ecc7f
                 // TODO: While the only possible rolloutStrategy is Random, this is fine
                 // TODO: But there is an open issue here around the need to set the playerId for more sophisticated strategies
-                rolloutStrategy.setPlayerID(rolloutState.getCurrentPlayer());
                 AbstractAction next = rolloutStrategy.getAction(rolloutState);
-
                 advance(rolloutState, next);
                 rolloutDepth++;
             }
@@ -529,18 +495,7 @@
      *
      * @return - the best AbstractAction
      */
-<<<<<<< HEAD
-    int mostVisitedAction() {
-        int selected = -1;
-        double bestValue = -Double.MAX_VALUE;
-        boolean allEqual = true;
-
-        for (int i = 0; i < children.length; i++) {
-            if (children[i] != null) {
-                double childValue = children[i].nVisits;
-=======
     AbstractAction bestAction() {
->>>>>>> 4e9ecc7f
 
         double bestValue = -Double.MAX_VALUE;
         AbstractAction bestAction = null;
@@ -553,22 +508,6 @@
             policy = MCTSEnums.SelectionPolicy.SIMPLE;
         }
 
-<<<<<<< HEAD
-        return selected;
-    }
-
-    /**
-     * Finds the child from the root with the highest value.
-     * @return - child with highest value.
-     */
-    int bestAction() {
-        int selected = -1;
-        double bestValue = -Double.MAX_VALUE;
-
-        for (int i = 0; i < children.length; i++) {
-            if (children[i] != null) {
-                double childValue = children[i].totValue / (children[i].nVisits + player.params.epsilon);
-=======
 
         for (AbstractAction action : children.keySet()) {
             if (children.get(action) != null) {
@@ -576,7 +515,6 @@
                 double childValue = node.nVisits;
                 if (policy == MCTSEnums.SelectionPolicy.SIMPLE)
                     childValue = node.totValue / (node.nVisits + player.params.epsilon);
->>>>>>> 4e9ecc7f
 
                 // Apply small noise to break ties randomly
                 childValue = noise(childValue, player.params.epsilon, player.rnd.nextDouble());
@@ -589,74 +527,6 @@
             }
         }
 
-<<<<<<< HEAD
-        if (selected == -1) {
-            System.out.println("Unexpected selection: Q value!");
-            selected = 0;
-        }
-
-        return selected;
-    }
-
-    @Override
-    public String toString() {
-        // we return some interesting data on this node
-        // child actions
-        // visits and values for each
-        StringBuilder retValue = new StringBuilder();
-        retValue.append(String.format("%s, %d total visits, value %.2f, with %d children, depth %d, FMCalls %d: \n",
-                player.toString(), nVisits, totValue / nVisits, children.length, depth, fmCallsCount));
-        List<SingleTreeNode> sortedChildren = Arrays.stream(children).sorted(
-                Comparator.comparingInt(o -> -o.nVisits)
-        ).collect(Collectors.toList());
-        for (SingleTreeNode child : sortedChildren) {
-            int i = Arrays.asList(children).indexOf(child);
-            String actionName = state.getActions().get(i).toString();
-            if (actionName.length() > 30)
-                actionName = actionName.substring(0, 30);
-            retValue.append(String.format("\t%-30s  visits: %d\tvalue %.2f\n", actionName, children[i].nVisits, children[i].totValue / children[i].nVisits));
-        }
-        retValue.append(getTreeStatistics());
-        return retValue.toString();
-    }
-
-    public String getTreeStatistics() {
-        StringBuilder retValue = new StringBuilder(player.toString() + "\n");
-        // We recurse from the root node, tracking the number of nodes at each depth
-        int maxDepth = 100;
-        int depthReached = 0;
-        int[] nodesAtDepth = new int[maxDepth];
-        int[] leavesAtDepth = new int[maxDepth];
-        Queue<SingleTreeNode> nodeQueue = new ArrayDeque<>();
-        nodeQueue.add(root);
-        while (!nodeQueue.isEmpty()) {
-            SingleTreeNode node = nodeQueue.poll();
-            if (node.depth <= maxDepth) {
-                nodesAtDepth[node.depth]++;
-                for (SingleTreeNode child : node.children) {
-                    if (child != null)
-                        nodeQueue.add(child);
-                }
-                if (Arrays.stream(node.children).allMatch(Objects::isNull))
-                    leavesAtDepth[node.depth]++;
-            }
-            if (node.depth > depthReached)
-                depthReached = node.depth;
-        }
-
-        int totalNodes = Arrays.stream(nodesAtDepth).sum();
-        int totalLeaves = Arrays.stream(leavesAtDepth).sum();
-        double[] nodeDistribution = Arrays.stream(nodesAtDepth, 0, depthReached+1).asDoubleStream().map(i -> i / totalNodes).toArray();
-        double[] leafDistribution = Arrays.stream(leavesAtDepth, 0, depthReached+1).asDoubleStream().map(i -> i / totalLeaves).toArray();
-        retValue.append(String.format("%d nodes and %d leaves, with maximum depth %d\n", totalNodes, totalLeaves, depthReached));
-        List<String> nodeDist = Arrays.stream(nodeDistribution).mapToObj(n -> String.format("%2.0f%%", n * 100.0)).collect(Collectors.toList());
-        List<String> leafDist = Arrays.stream(leafDistribution).mapToObj(n -> String.format("%2.0f%%", n * 100.0)).collect(Collectors.toList());
-        retValue.append(String.format("\tNodes  by depth: %s\n", String.join(", ", nodeDist)));
-        retValue.append(String.format("\tLeaves by depth: %s\n", String.join(", ", leafDist)));
-
-        return retValue.toString();
-    }
-=======
         if (bestAction == null) {
             throw new AssertionError("Unexpected - no selection made.");
         }
@@ -687,5 +557,4 @@
         retValue.append(new TreeStatistics(root).toString());
         return retValue.toString();
     }
->>>>>>> 4e9ecc7f
 }