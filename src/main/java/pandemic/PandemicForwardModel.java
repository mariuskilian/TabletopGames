--- conflicted
+++ resolved
@@ -56,17 +56,10 @@
         }
 
         // give players cards
-<<<<<<< HEAD
-        Deck playerCards = game.findDeck("Player Roles");
-        Deck playerDeck = game.findDeck("Player Deck");
-        playerCards.shuffle();
-        int nCardsPlayer = this.gameParameters.n_cards_per_player.get(state.nPlayers());
-=======
         Deck playerCards = firstState.findDeck("Player Roles");
         Deck playerDeck = firstState.findDeck("Player Deck");
         playerCards.shuffle(rnd);
         int nCardsPlayer = gameParameters.n_cards_per_player.get(state.getNPlayers());
->>>>>>> 7518deb8
         long maxPop = 0;
         int startingPlayer = -1;
 
@@ -122,10 +115,7 @@
     @Override
     public void next(GameState currentState, Action action) {
         PandemicGameState pgs = (PandemicGameState)currentState;
-<<<<<<< HEAD
-=======
         PandemicParameters gameParameters = (PandemicParameters) currentState.getGameParameters();
->>>>>>> 7518deb8
         playerActions(pgs, action);
 
         if (action instanceof CureDisease) {
@@ -140,30 +130,17 @@
             }
         }
 
-<<<<<<< HEAD
-        if (pgs.roundStep >= pgs.nInputActions()) {
-            pgs.roundStep = 0;
-            drawCards(pgs);
-
-            if (!pgs.isQuietNight()) {
-                infectCities(pgs);
-=======
         if (pgs.roundStep >= gameParameters.n_actions_per_turn) {
             pgs.roundStep = 0;
             drawCards(pgs, gameParameters);
 
             if (!pgs.isQuietNight()) {
                 infectCities(pgs, gameParameters);
->>>>>>> 7518deb8
                 pgs.setQuietNight(false);
             }
 
             // Set the next player as active
-<<<<<<< HEAD
-            pgs.setActivePlayer((pgs.getActivePlayer() + 1) % pgs.nPlayers());
-=======
             pgs.setActivePlayer((pgs.getActivePlayer() + 1) % pgs.getNPlayers());
->>>>>>> 7518deb8
         }
 
         // TODO: wanna play event card?
