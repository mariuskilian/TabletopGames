--- conflicted
+++ resolved
@@ -12,14 +12,11 @@
 
 
     @Override
-<<<<<<< HEAD
-=======
     public void setup(AbstractGameState firstState) {
 
     }
 
     @Override
->>>>>>> 16eb9da3
     public void next(AbstractGameState currentState, IAction action) {
 
     }
