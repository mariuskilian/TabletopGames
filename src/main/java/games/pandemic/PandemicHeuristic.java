package games.pandemic;

import core.AbstractGameState;
import core.CoreConstants;
import core.components.Counter;
import core.components.Deck;
import core.interfaces.IStateHeuristic;
import core.properties.PropertyString;
import evaluation.TunableParameters;
import utilities.Hash;
import utilities.Utils;

import static games.pandemic.PandemicConstants.*;
import static utilities.Utils.indexOf;

public class PandemicHeuristic extends TunableParameters implements IStateHeuristic {

    double FACTOR_CURES = 1.0;
    double FACTOR_CUBES = 0.2;
    double FACTOR_CARDS_IN_PILE = 0.15;
    double FACTOR_CARDS_IN_HAND = 0.25;
    double FACTOR_OUTBREAKS = -0.5;
    double FACTOR_RS = 0.35;
    double FACTOR_AT_RS = 0.6;

    public PandemicHeuristic() {
        addTunableParameter("FACTOR_CURES", 0.3);
        addTunableParameter("FACTOR_CUBES", 0.2);
        addTunableParameter("FACTOR_CARDS_IN_PILE", 0.15);
        addTunableParameter("FACTOR_CARDS_IN_HAND", 0.15);
        addTunableParameter("FACTOR_OUTBREAKS", -0.2);
        addTunableParameter("FACTOR_RS", 0.2);
    }

    @Override
    public void _reset() {
        FACTOR_CURES = (double) getParameterValue("FACTOR_CURES");
        FACTOR_CUBES = (double) getParameterValue("FACTOR_CUBES");
        FACTOR_CARDS_IN_PILE = (double) getParameterValue("FACTOR_CARDS_IN_PILE");
        FACTOR_CARDS_IN_HAND = (double) getParameterValue("FACTOR_CARDS_IN_HAND");
        FACTOR_OUTBREAKS = (double) getParameterValue("FACTOR_OUTBREAKS");
        FACTOR_RS = (double) getParameterValue("FACTOR_RS");
    }

    @Override
    public double evaluateState(AbstractGameState gs, int playerId) {
        PandemicGameState pgs = (PandemicGameState) gs;
        PandemicParameters pp = (PandemicParameters) gs.getGameParameters();

        if (!pgs.isNotTerminal()) {
            return gs.getGameStatus().value * 10;
        }

        // Compute a score
        Counter outbreaks = (Counter) pgs.getComponent(PandemicConstants.outbreaksHash);
        int nOutbreaks = outbreaks.getValue() / outbreaks.getMaximum();
        int nTotalCardsPlayerDeck = pp.nCityCards + pp.nEventCards + pp.nEpidemicCards;
        int nCardsInPile = ((Deck) pgs.getComponent(PandemicConstants.playerDeckHash)).getSize() / nTotalCardsPlayerDeck;
        int nCardsInHand = ((Deck) pgs.getComponentActingPlayer(CoreConstants.playerHandHash)).getSize() / (pp.maxCardsPerPlayer + 2);
        int nResearchStations = ((Counter) pgs.getComponent(PandemicConstants.researchStationHash)).getValue() / pp.nResearchStations;
<<<<<<< HEAD
=======

        int playerAtResStation = 0;
        for (String resStationLocation: pgs.researchStationLocations){
            if (((PropertyString) pgs.getComponentActingPlayer(playerCardHash).getProperty(playerLocationHash)).value.equals(resStationLocation)){
                playerAtResStation = 1;
            }

        }
>>>>>>> 118d7667
        double nCuresDiscovered = 0;
        double nDiseaseCubes = 0;

        for (String color : colors) {
            nDiseaseCubes += ((Counter) pgs.getComponent(Hash.GetInstance().hash("Disease Cube " + color))).getValue();
            if (((Counter) pgs.getComponent(Hash.GetInstance().hash("Disease Cube " + color))).getValue() > 0)
                nCuresDiscovered += 1;
        }

        return (nCuresDiscovered / colors.length) * FACTOR_CURES
                + nCardsInHand * FACTOR_CARDS_IN_HAND
                + (nDiseaseCubes / pp.nInitialDiseaseCubes) * FACTOR_CUBES
                + nCardsInPile * FACTOR_CARDS_IN_PILE
                + nOutbreaks * FACTOR_OUTBREAKS
                + nResearchStations * FACTOR_RS
                + playerAtResStation * FACTOR_AT_RS
                ;
    }

    @Override
    protected PandemicHeuristic _copy() {
        PandemicHeuristic retValue = new PandemicHeuristic();
        retValue.FACTOR_CURES = FACTOR_CURES;
        retValue.FACTOR_CUBES = FACTOR_CUBES;
        retValue.FACTOR_CARDS_IN_HAND = FACTOR_CARDS_IN_HAND;
        retValue.FACTOR_CARDS_IN_PILE = FACTOR_CARDS_IN_PILE;
        retValue.FACTOR_OUTBREAKS = FACTOR_OUTBREAKS;
        retValue.FACTOR_RS = FACTOR_RS;
        return retValue;
    }

    @Override
    protected boolean _equals(Object o) {
        if (o instanceof PandemicHeuristic) {
            PandemicHeuristic other = (PandemicHeuristic) o;
            return other.FACTOR_RS == FACTOR_RS && other.FACTOR_OUTBREAKS == FACTOR_OUTBREAKS &&
                    other.FACTOR_CARDS_IN_HAND == FACTOR_CARDS_IN_HAND && other.FACTOR_CARDS_IN_PILE == FACTOR_CARDS_IN_PILE &&
                    other.FACTOR_CUBES == FACTOR_CUBES && other.FACTOR_CURES == FACTOR_CURES;
        }
        return false;
    }

    /**
     * @return Returns Tuned Parameters corresponding to the current settings
     * (will use all defaults if setParameterValue has not been called at all)
     */
    @Override
    public PandemicHeuristic instantiate() {
        return this._copy();
    }

}<|MERGE_RESOLUTION|>--- conflicted
+++ resolved
@@ -58,8 +58,6 @@
         int nCardsInPile = ((Deck) pgs.getComponent(PandemicConstants.playerDeckHash)).getSize() / nTotalCardsPlayerDeck;
         int nCardsInHand = ((Deck) pgs.getComponentActingPlayer(CoreConstants.playerHandHash)).getSize() / (pp.maxCardsPerPlayer + 2);
         int nResearchStations = ((Counter) pgs.getComponent(PandemicConstants.researchStationHash)).getValue() / pp.nResearchStations;
-<<<<<<< HEAD
-=======
 
         int playerAtResStation = 0;
         for (String resStationLocation: pgs.researchStationLocations){
@@ -68,7 +66,6 @@
             }
 
         }
->>>>>>> 118d7667
         double nCuresDiscovered = 0;
         double nDiseaseCubes = 0;
 
