package core;

import core.interfaces.ITunableParameters;
<<<<<<< HEAD
=======
import evaluation.TunableParameters;
import games.GameType;
>>>>>>> b25a4283

import java.util.*;

public abstract class AbstractParameters {

    // Random seed for this game
    long randomSeed;
    // Maximum number of rounds in the game - according to the rules
    // Once this is reached we end the game - and determine winners/losers in the normal way
    int maxRounds = -1;
    // Maximum number of rounds in the game before we timeout from boredom
    // If this is reached then we set the GameResult (and player results) to be TIMEOUT
    int timeoutRounds = -1;

    // Player thinking time for the entire game, in minutes. Default max value.
    long thinkingTimeMins = 90;
    // Increment in seconds, added after a common milestone: action, turn, round. Default 0.
    long incrementActionS = 0, incrementTurnS = 0, incrementRoundS = 0;
    // Increment in seconds, added after a custom milestone (to be added manually in game implementation). Default 0.
    long incrementMilestoneS = 0;


    public AbstractParameters(long seed) {
        randomSeed = seed;
    }

    /**
     * Return a copy of this game parameters object, with the same parameters as in the original.
     *
     * @return - new game parameters object.
     */
    protected abstract AbstractParameters _copy();

    /**
     * Checks if the given object is the same as the current.
     *
     * @param o - other object to test equals for.
     * @return true if the two objects are equal, false otherwise
     */
    protected abstract boolean _equals(Object o);


    /* Public API */

    /**
     * Retrieve the random seed for this game.
     *
     * @return - random seed.
     */
    public long getRandomSeed() {
        return randomSeed;
    }

    public void setRandomSeed(long randomSeed) {
        this.randomSeed = randomSeed;
    }

    public void setThinkingTimeMins(long thinkingTimeMins) {
        this.thinkingTimeMins = thinkingTimeMins;
    }

    public void setMaxRounds(int max) {
        maxRounds = max;
    }
    public void setTimeoutRounds(int max) {
        timeoutRounds = max;
    }

    /**
     * Retrieve total thinking time for the game, in minutes
     *
     * @return - thinking time.
     */
    public long getThinkingTimeMins() {
        return thinkingTimeMins;
    }

    /**
     * Retrieve the number of seconds added to a player's timer after an action is taken
     *
     * @return - action increment
     */
    public long getIncrementActionS() {
        return incrementActionS;
    }

    /**
     * Retrieve the number of seconds added to a player's timer after a turn is finished
     *
     * @return - turn increment
     */
    public long getIncrementTurnS() {
        return incrementTurnS;
    }

    /**
     * Retrieve the number of seconds added to a player's timer after a round is finished
     *
     * @return - round increment
     */
    public long getIncrementRoundS() {
        return incrementRoundS;
    }

    /**
     * Retrieve the number of seconds added to a player's timer after a game-specific defined milestone
     *
     * @return - milestone increment
     */
    public long getIncrementMilestoneS() {
        return incrementMilestoneS;
    }

    /**
     * Retrieve the  maximum number of rounds before a game is terminated (According to the rules)
     * This is a valid end to a game, so winners/losers are determined as normal.
     *
     * @return - milestone increment
     */
    public int getMaxRounds() {
        return maxRounds;
    }
    /**
     * Retrieve the  maximum number of rounds before a game is terminated due to a 'timeout'
     * This is treated as an invalid end to the game, and the Game and all Player Results will
     * be set to TIMEOUT
     *
     * @return - milestone increment
     */
    public int getTimeoutRounds() {
        return timeoutRounds;
    }

    /**
     * Copy this game parameter object.
     *
     * @return - new object with the same parameters, but a new random seed.
     */
    public AbstractParameters copy() {
        AbstractParameters copy = _copy();
        copy.randomSeed = System.currentTimeMillis();
        return copy;
    }

    /**
     * Randomizes the set of parameters, if this is a class that implements the TunableParameters interface.
     */
    public void randomize() {
        if (this instanceof ITunableParameters) {
            Random rnd = new Random(randomSeed);
            ITunableParameters params = (ITunableParameters) this;
            params.getParameterNames().forEach(name -> {
                        int nValues = params.getPossibleValues(name).size();
                        int randomChoice = rnd.nextInt(nValues);
                        params.setParameterValue(name, params.getPossibleValues(name).get(randomChoice));
                    }
            );
        } else {
            System.out.println("Error: Not implementing the TunableParameters interface. Not randomizing");
        }
    }

    /**
     * Resets the set of parameters to their default values, if this is a class that implements the TunableParameters
     * interface.
     */
    public void reset() {
        if (this instanceof ITunableParameters) {
            Map<String, Object> defaultValues = ((ITunableParameters) this).getDefaultParameterValues();
            ((ITunableParameters) this).setParameterValues(defaultValues);
        } else {
            System.out.println("Error: Not implementing the TunableParameters interface. Not resetting.");
        }
    }

    @Override
    public boolean equals(Object o) {
        if (this == o) return true;
        if (!(o instanceof AbstractParameters)) return false;
        AbstractParameters that = (AbstractParameters) o;
        return thinkingTimeMins == that.thinkingTimeMins &&
                incrementActionS == that.incrementActionS &&
                incrementTurnS == that.incrementTurnS &&
                incrementRoundS == that.incrementRoundS &&
                maxRounds == that.maxRounds && timeoutRounds == that.timeoutRounds &&
                incrementMilestoneS == that.incrementMilestoneS;
<<<<<<< HEAD
        // equals and hashcode deliberatley excludes the random seed
=======
        // equals and hashcode deliberately excludes the random seed
>>>>>>> b25a4283
    }

    @Override
    public int hashCode() {
<<<<<<< HEAD
        return Objects.hash(thinkingTimeMins, incrementActionS, incrementTurnS, incrementRoundS, incrementMilestoneS);
=======
        return Objects.hash(thinkingTimeMins, incrementActionS, incrementTurnS, incrementRoundS, incrementMilestoneS, maxRounds, timeoutRounds);
    }

    static public AbstractParameters createFromFile(GameType game, String fileName) {
        AbstractParameters params = game.createParameters(System.currentTimeMillis());
        if (fileName.isEmpty())
            return params;
        if (params instanceof TunableParameters) {
            TunableParameters.loadFromJSONFile((TunableParameters) params, fileName);
            return params;
        } else {
            throw new AssertionError("JSON parameter initialisation not supported for " + game);
        }
>>>>>>> b25a4283
    }
}<|MERGE_RESOLUTION|>--- conflicted
+++ resolved
@@ -1,11 +1,8 @@
 package core;
 
 import core.interfaces.ITunableParameters;
-<<<<<<< HEAD
-=======
 import evaluation.TunableParameters;
 import games.GameType;
->>>>>>> b25a4283
 
 import java.util.*;
 
@@ -192,18 +189,11 @@
                 incrementRoundS == that.incrementRoundS &&
                 maxRounds == that.maxRounds && timeoutRounds == that.timeoutRounds &&
                 incrementMilestoneS == that.incrementMilestoneS;
-<<<<<<< HEAD
-        // equals and hashcode deliberatley excludes the random seed
-=======
         // equals and hashcode deliberately excludes the random seed
->>>>>>> b25a4283
     }
 
     @Override
     public int hashCode() {
-<<<<<<< HEAD
-        return Objects.hash(thinkingTimeMins, incrementActionS, incrementTurnS, incrementRoundS, incrementMilestoneS);
-=======
         return Objects.hash(thinkingTimeMins, incrementActionS, incrementTurnS, incrementRoundS, incrementMilestoneS, maxRounds, timeoutRounds);
     }
 
@@ -217,6 +207,5 @@
         } else {
             throw new AssertionError("JSON parameter initialisation not supported for " + game);
         }
->>>>>>> b25a4283
     }
 }