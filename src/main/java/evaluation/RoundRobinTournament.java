--- conflicted
+++ resolved
@@ -16,9 +16,7 @@
 import utilities.FileStatsLogger;
 
 import java.io.File;
-import java.io.FileWriter;
 import java.util.*;
-import java.util.stream.Collectors;
 
 import static utilities.Utils.GameResult;
 import static utilities.Utils.getArg;
@@ -32,12 +30,8 @@
     double[] pointsPerPlayer;
     LinkedList<Integer> agentIDs;
     private int matchUpsRun;
-<<<<<<< HEAD
-    public boolean verbose = false;
-=======
     private double exploreEpsilon;
     public boolean verbose = true;
->>>>>>> 9f1b78a5
 
     /**
      * Create a round robin tournament, which plays all agents against all others.
@@ -108,10 +102,10 @@
             return;
         }
         /* 1. Settings for the tournament */
-        GameType gameToPlay = GameType.valueOf(getArg(args, "game", "SushiGo"));
-        int nPlayersPerGame = getArg(args, "nPlayers", 4);
+        GameType gameToPlay = GameType.valueOf(getArg(args, "game", "Uno"));
+        int nPlayersPerGame = getArg(args, "nPlayers", 2);
         boolean selfPlay = getArg(args, "selfPlay", false);
-        String mode = getArg(args, "mode", "random");
+        String mode = getArg(args, "mode", "exhaustive");
         int matchups = getArg(args, "matchups", 1);
         String playerDirectory = getArg(args, "players", "");
         String gameParams = getArg(args, "gameParams", "");
@@ -242,13 +236,9 @@
         // Run the game N = gamesPerMatchUp times with these players
         long currentSeed = games.get(gameIdx).getGameState().getGameParameters().getRandomSeed();
         for (int i = 0; i < this.gamesPerMatchUp; i++) {
-<<<<<<< HEAD
-
-            games.get(gameIdx).reset(matchUpPlayers, currentSeed + i + 1);
-=======
+
             games.get(gameIdx).reset(matchUpPlayers, currentSeed + i + 1);
             games.get(gameIdx).setExploration(exploreEpsilon);
->>>>>>> 9f1b78a5
             games.get(gameIdx).run();  // Always running tournaments without visuals
             GameResult[] results = games.get(gameIdx).getGameState().getPlayerResults();
 
@@ -281,7 +271,6 @@
         matchUpsRun++;
     }
 
-<<<<<<< HEAD
 
     protected void reportResults(int game_index)
     {
@@ -342,7 +331,8 @@
                 e.printStackTrace();
             }
         }
-=======
+    }
+
     /**
      * Sets the epsilon to be used for exploration in all games in the tournament
      * This is when we want to add noise at the environmental level (e.g. for exploration during learning)
@@ -353,6 +343,5 @@
     public RoundRobinTournament setExploration(double epsilon) {
         this.exploreEpsilon = epsilon;
         return this;
->>>>>>> 9f1b78a5
     }
 }