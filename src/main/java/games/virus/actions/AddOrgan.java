package games.virus.actions;

import core.AbstractGameState;
<<<<<<< HEAD
import core.actions.AbstractAction;
import core.components.Card;
import core.components.Deck;
import core.interfaces.IPrintable;
import games.virus.VirusBody;
import games.virus.VirusGameState;
=======
import core.interfaces.IPrintable;
>>>>>>> 5afafa82
import games.virus.cards.VirusCard;

import java.util.Objects;

<<<<<<< HEAD
public class AddOrgan extends AbstractAction implements IPrintable {
    private VirusCard       card;
    private VirusBody       body;
    private Deck<VirusCard> playerHand;
    private Deck<VirusCard> drawDeck;
    private int             playerId;
=======
>>>>>>> 5afafa82

public class AddOrgan extends PlayVirusCard implements IPrintable {

    public AddOrgan(int deckFrom, int deckTo, int fromIndex, int bodyId) {
        super(deckFrom, deckTo, fromIndex, bodyId);
    }

    @Override
    public boolean execute(AbstractGameState gs) {
        super.execute(gs);
        getBody(gs).addOrgan((VirusCard)getCard(gs));
        return true;
    }

    @Override
    public boolean equals(Object o) {
        if (this == o) return true;
        if (o == null || getClass() != o.getClass()) return false;
        if (!super.equals(o)) return false;
        AddOrgan addOrgan = (AddOrgan) o;
        return bodyId == addOrgan.bodyId;
    }

    @Override
    public int hashCode() {
        return Objects.hash(super.hashCode(), bodyId);
    }

    @Override
    public String getString(AbstractGameState gameState) {
        return "Add " + getCard(gameState).toString() + " on body of player " + gameState.getCurrentPlayer();
    }

    @Override
    public void printToConsole() {
        System.out.println("Add organ on body of player");
    }
}<|MERGE_RESOLUTION|>--- conflicted
+++ resolved
@@ -1,29 +1,11 @@
 package games.virus.actions;
 
 import core.AbstractGameState;
-<<<<<<< HEAD
-import core.actions.AbstractAction;
-import core.components.Card;
-import core.components.Deck;
 import core.interfaces.IPrintable;
-import games.virus.VirusBody;
-import games.virus.VirusGameState;
-=======
-import core.interfaces.IPrintable;
->>>>>>> 5afafa82
 import games.virus.cards.VirusCard;
 
 import java.util.Objects;
 
-<<<<<<< HEAD
-public class AddOrgan extends AbstractAction implements IPrintable {
-    private VirusCard       card;
-    private VirusBody       body;
-    private Deck<VirusCard> playerHand;
-    private Deck<VirusCard> drawDeck;
-    private int             playerId;
-=======
->>>>>>> 5afafa82
 
 public class AddOrgan extends PlayVirusCard implements IPrintable {
 
