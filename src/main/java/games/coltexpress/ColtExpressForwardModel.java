package games.coltexpress;

import core.AbstractForwardModel;
import core.AbstractGameState;
import core.actions.AbstractAction;
import core.actions.DoNothing;
import core.actions.DrawCard;
import core.components.Deck;
import core.components.PartialObservableDeck;
import core.interfaces.IGamePhase;
import games.coltexpress.ColtExpressTypes.CharacterType;
import games.coltexpress.ColtExpressTypes.LootType;
import games.coltexpress.actions.*;
import games.coltexpress.cards.ColtExpressCard;
import games.coltexpress.components.Compartment;
import games.coltexpress.components.Loot;
import utilities.Group;
import utilities.Utils;

import java.util.*;

import static core.CoreConstants.VERBOSE;
<<<<<<< HEAD
=======
import static core.CoreConstants.VisibilityMode;
>>>>>>> 9c47ff14
import static games.coltexpress.ColtExpressGameState.ColtExpressGamePhase.PlanActions;

public class ColtExpressForwardModel extends AbstractForwardModel {

    @Override
    public void _setup(AbstractGameState firstState) {
        Random rnd = new Random(firstState.getGameParameters().getRandomSeed());
        ColtExpressGameState cegs = (ColtExpressGameState) firstState;
        ColtExpressParameters cep = (ColtExpressParameters) firstState.getGameParameters();

        setupRounds(cegs, cep);
        setupTrain(cegs);
        cegs.playerCharacters = new HashMap<>();

        HashSet<CharacterType> characters = new HashSet<>();
        Collections.addAll(characters, CharacterType.values());

        cegs.playerDecks = new ArrayList<>(cegs.getNPlayers());
        cegs.playerHandCards = new ArrayList<>(cegs.getNPlayers());
        cegs.playerLoot = new ArrayList<>(cegs.getNPlayers());
        cegs.bulletsLeft = new int[cegs.getNPlayers()];
        cegs.plannedActions = new PartialObservableDeck<>("plannedActions", -1, cegs.getNPlayers());

        Arrays.fill(cegs.bulletsLeft, cep.nBulletsPerPlayer);

        for (int playerIndex = 0; playerIndex < cegs.getNPlayers(); playerIndex++) {
            CharacterType characterType = pickRandomCharacterType(rnd, characters);
            cegs.playerCharacters.put(playerIndex, characterType);
            if (characterType == CharacterType.Belle)
                cegs.playerPlayingBelle = playerIndex;

            Deck<ColtExpressCard> playerCards = new Deck<>("playerCards" + playerIndex, playerIndex, VisibilityMode.HIDDEN_TO_ALL);
            for (ColtExpressCard.CardType type : cep.cardCounts.keySet()){
                for (int j = 0; j < cep.cardCounts.get(type); j++) {
                    playerCards.add(new ColtExpressCard(playerIndex, type));
                }
            }
            cegs.playerDecks.add(playerCards);
            playerCards.shuffle(new Random(cep.getRandomSeed()+playerIndex));

            Deck<ColtExpressCard> playerHand = new Deck<>("playerHand" + playerIndex, playerIndex, VisibilityMode.VISIBLE_TO_OWNER);

            cegs.playerHandCards.add(playerHand);

            Deck<Loot> loot = new Deck<>("playerLoot" + playerIndex, playerIndex, VisibilityMode.VISIBLE_TO_ALL);
            for (Group<LootType, Integer, Integer> e: cep.playerStartLoot) {
                LootType lootType = e.a;
                int value = e.b;
                int nLoot = e.c;
                for (int i = 0; i < nLoot; i++) {
                    loot.add(new Loot(lootType, value));
                }
            }
            cegs.playerLoot.add(loot);

            if (playerIndex % 2 == 0)
                cegs.getTrainCompartments().get(0).addPlayerInside(playerIndex);
            else
                cegs.getTrainCompartments().get(1).addPlayerInside(playerIndex);
        }
        distributeCards(cegs);

        firstState.setGamePhase(PlanActions);
    }

    private void setupRounds(ColtExpressGameState cegs, ColtExpressParameters cep){
        cegs.rounds = new PartialObservableDeck<>("Rounds", -1, cegs.getNPlayers());

        // Add random round cards
        ArrayList<Integer> availableRounds = new ArrayList<>();
        for (int i = 0; i < cep.roundCards.length; i++) {
            availableRounds.add(i);
        }
        for (int i = 0; i < cep.nMaxRounds-1; i++) {
            Random r = new Random(cep.getRandomSeed() + cegs.getTurnOrder().getRoundCounter() + i);
            int choice = r.nextInt(availableRounds.size());
            cegs.rounds.add(cegs.getRoundCard(cep, choice, cegs.getNPlayers()));
            availableRounds.remove(Integer.valueOf(choice));
        }
        // set first card to be visible
        boolean[] allTrue = new boolean[cegs.getNPlayers()];
        Arrays.fill(allTrue, true);
        cegs.rounds.setVisibilityOfComponent(0, allTrue);

        // Add 1 random end round card
        cegs.rounds.add(cegs.getRandomEndRoundCard(cep, cegs.getTurnOrder().getRoundCounter()));
    }

    @Override
    protected AbstractForwardModel _copy() {
        return new ColtExpressForwardModel();
    }

    @Override
    protected void _next(AbstractGameState gameState, AbstractAction action) {
        ColtExpressGameState cegs = (ColtExpressGameState) gameState;
        ColtExpressTurnOrder ceto = (ColtExpressTurnOrder) gameState.getTurnOrder();

        IGamePhase gamePhase = cegs.getGamePhase();
        if (ColtExpressGameState.ColtExpressGamePhase.DraftCharacter.equals(gamePhase)) {
            System.out.println("character drafting is not implemented yet");
            throw new UnsupportedOperationException("not implemented yet");
        } else if (PlanActions.equals(gamePhase)) {
            ceto.endPlayerTurn(gameState);
        } else if (ColtExpressGameState.ColtExpressGamePhase.ExecuteActions.equals(gamePhase)) {
            ceto.endPlayerTurn(gameState);
            if (cegs.plannedActions.getSize() == 0) {
                ceto.endRoundCard((ColtExpressGameState) gameState);
                distributeCards((ColtExpressGameState) gameState);
            }
        }
    }

    @Override
    protected void illegalActionPlayed(AbstractGameState gameState, AbstractAction action) {
        _next(gameState, action);
    }

    private CharacterType pickRandomCharacterType(Random rnd, HashSet<CharacterType> characters){
        int size = characters.size();
        int item = rnd.nextInt(size);
        int i = 0;
        for(CharacterType obj : characters) {
            if (i == item){
                characters.remove(obj);
                return obj;
            }
            i++;
        }
        return null;
    }

    private void distributeCards(ColtExpressGameState cegs){
        for (int playerIndex = 0; playerIndex < cegs.getNPlayers(); playerIndex++) {
            Deck<ColtExpressCard> playerHand = cegs.playerHandCards.get(playerIndex);
            Deck<ColtExpressCard> playerDeck = cegs.playerDecks.get(playerIndex);

            playerDeck.add(playerHand);
            playerHand.clear();

            for (int i = 0; i < ((ColtExpressParameters)cegs.getGameParameters()).nCardsInHand; i++) {
                playerHand.add(playerDeck.draw());
            }
            if (cegs.playerCharacters.get(playerIndex) == CharacterType.Doc) {
                for (int i = 0; i < ((ColtExpressParameters) cegs.getGameParameters()).nCardsInHandExtraDoc; i++) {
                    playerHand.add(playerDeck.draw());
                }
            }

        }
    }

    @Override
    protected void endGame(AbstractGameState gameState) {
        ColtExpressGameState cegs = (ColtExpressGameState) gameState;
        ColtExpressParameters cep = (ColtExpressParameters) gameState.getGameParameters();

        Arrays.fill(cegs.getPlayerResults(), Utils.GameResult.LOSE);

        int[] pointsPerPlayer = new int[cegs.getNPlayers()];
        int[] bulletCardsPerPlayer = new int[cegs.getNPlayers()];

        List<Integer> playersWithMostSuccessfulShots = cegs.getBestShooters();
        for (int i = 0; i < cegs.getNPlayers(); i++) {
            for (Loot loot : cegs.playerLoot.get(i).getComponents())
                pointsPerPlayer[i] += loot.getValue();
            for (ColtExpressCard card : cegs.playerDecks.get(i).getComponents())
                if (card.cardType == ColtExpressCard.CardType.Bullet)
                    bulletCardsPerPlayer[i]++;
            for (ColtExpressCard card : cegs.playerHandCards.get(i).getComponents())
                if (card.cardType == ColtExpressCard.CardType.Bullet)
                    bulletCardsPerPlayer[i]++;
        }

        for (Integer bestShooter : playersWithMostSuccessfulShots)
            pointsPerPlayer[bestShooter] += cep.shooterReward;

        LinkedList<Integer> potentialWinnersByPoints = new LinkedList<>();
        int bestValue = 0;
        for (int i = 0; i < cegs.getNPlayers(); i++) {
            if (pointsPerPlayer[i] > bestValue){
                bestValue = pointsPerPlayer[i];
                potentialWinnersByPoints.clear();
                potentialWinnersByPoints.add(i);
            } else if (pointsPerPlayer[i] == bestValue) {
                potentialWinnersByPoints.add(i);
            }
        }

        if (potentialWinnersByPoints.size() == 1) {
            cegs.setPlayerResult(Utils.GameResult.WIN, potentialWinnersByPoints.get(0));
        } else {

            //In case of a tie, the winner is the tied player who has received the fewest
            // Bullet cards from other players and Events during the game.
            LinkedList<Integer> potentialWinnerByBulletCards = new LinkedList<>();
            bestValue = -1;
            for (Integer potentialWinner : potentialWinnersByPoints) {
                if (bestValue == -1 || bulletCardsPerPlayer[potentialWinner] < bestValue) {
                    bestValue = bulletCardsPerPlayer[potentialWinner];
                    potentialWinnerByBulletCards.clear();
                    potentialWinnerByBulletCards.add(potentialWinner);
                } else if (bulletCardsPerPlayer[potentialWinner] == bestValue) {
                    potentialWinnerByBulletCards.add(potentialWinner);
                }
            }

            for (Integer playerID : potentialWinnerByBulletCards)
                cegs.setPlayerResult(Utils.GameResult.WIN, playerID);
        }

        if (VERBOSE) {
            System.out.println(Arrays.toString(cegs.getPlayerResults()));
        }
    }

    @Override
    public List<AbstractAction> _computeAvailableActions(AbstractGameState gameState) {
        ColtExpressGameState cegs = (ColtExpressGameState) gameState;

        ArrayList<AbstractAction> actions = new ArrayList<>();
        if (ColtExpressGameState.ColtExpressGamePhase.DraftCharacter.equals(gameState.getGamePhase())) {
            System.out.println("character drafting is not implemented yet");
//            actions = drawAction();
        } else if (PlanActions.equals(gameState.getGamePhase())) {
            actions = schemingActions(cegs);
        } else if (ColtExpressGameState.ColtExpressGamePhase.ExecuteActions.equals(gameState.getGamePhase())) {
            actions = stealingActions(cegs);
        }

        return actions;
    }

    private ArrayList<AbstractAction> schemingActions(ColtExpressGameState cegs){
        ArrayList<AbstractAction> actions = new ArrayList<>();

        ColtExpressParameters cep = (ColtExpressParameters)cegs.getGameParameters();
        ColtExpressTurnOrder ceto = (ColtExpressTurnOrder) cegs.getTurnOrder();
        int player = cegs.getCurrentPlayer();

        HashSet<ColtExpressCard.CardType> types = new HashSet<>();

        Deck<ColtExpressCard> playerHand = cegs.playerHandCards.get(player);
        int fromID = playerHand.getComponentID();
        int toID = cegs.plannedActions.getComponentID();

        // Add 1 action for each card type in player's hand
        for (int i = 0; i < playerHand.getSize(); i++){
            ColtExpressCard c = playerHand.get(i);
            if (c.cardType == ColtExpressCard.CardType.Bullet || types.contains(c.cardType))
                continue;

            // Ghost can play a card hidden during the first turn of a round, otherwise hidden if turn is hidden
            boolean hidden = ceto.isHiddenTurn() ||
                    (cegs.playerCharacters.get(player) == CharacterType.Ghost && ceto.getFullPlayerTurnCounter() == 0);

            // Add action
            actions.add(new SchemeAction(fromID, toID, i, hidden));
            types.add(c.cardType);
        }

        // Can draw cards if enough left in deck
        int nDraw = Math.min(cegs.playerDecks.get(player).getSize(), cep.nCardsDraw);
        if (nDraw > 0) {
            actions.add(new DrawComponents<ColtExpressCard>(cegs.playerDecks.get(player).getComponentID(), fromID, nDraw));
        }
        return actions;
    }

    private ArrayList<AbstractAction> stealingActions(ColtExpressGameState cegs)
    {
        int player = cegs.getCurrentPlayer();
        ArrayList<AbstractAction> actions = new ArrayList<>();
        if (cegs.plannedActions.getSize() == 0) {
            actions.add(new DoNothing());
            return actions;
        }

        int cardIdx = cegs.plannedActions.getSize()-1;
        int deckFromID = cegs.plannedActions.getComponentID();
        int deckToID = cegs.playerDecks.get(player).getComponentID();

        ColtExpressCard plannedActionCard = cegs.plannedActions.peek(cardIdx);
        if (plannedActionCard.playerID == -1 || plannedActionCard.cardType == ColtExpressCard.CardType.Bullet) {
            if (VERBOSE) {
                System.out.println("Player on planned action card is -1: " + plannedActionCard.toString());
            }
            new DrawCard(deckFromID, deckToID, cardIdx).execute(cegs);
            actions.add(new DoNothing());
            return actions;
        }

        if (player == plannedActionCard.playerID)
        {
            switch (plannedActionCard.cardType){
                case Punch:
                    createPunchingActions(cegs, actions, player, cardIdx);
                    break;
                case Shoot:
                    createShootingActions(cegs, actions, player, cardIdx);
                    break;
                case MoveVertical:
                    for (Compartment compartment : cegs.trainCompartments) {
                        if (compartment.playersInsideCompartment.contains(player) ||
                                compartment.playersOnTopOfCompartment.contains(player)) {
                            boolean toRoof = compartment.playersInsideCompartment.contains(player);
                            actions.add(new MoveVerticalAction(deckFromID, deckToID, cardIdx, compartment.getComponentID(), toRoof));
                            break;
                        }
                    }
                    break;
                case MoveMarshal:
                    for (int i = 0; i < cegs.trainCompartments.size(); i++){
                        Compartment compartment = cegs.trainCompartments.get(i);
                        if (compartment.containsMarshal){
                            if (i > 0)
                                // Move marshal left
                                actions.add(new MoveMarshalAction(deckFromID, deckToID, cardIdx, compartment.getComponentID(),
                                        cegs.trainCompartments.get(i-1).getComponentID()));
                            if (i < cegs.trainCompartments.size() - 1)
                                // Move marshal right
                                actions.add(new MoveMarshalAction(deckFromID, deckToID, cardIdx, compartment.getComponentID(),
                                        cegs.trainCompartments.get(i+1).getComponentID()));
                            break;
                        }
                    }
                    break;
                case CollectMoney:
                    for (Compartment compartment : cegs.trainCompartments) {
                        Deck<Loot> availableLoot = null;
                        if (compartment.playersOnTopOfCompartment.contains(player))
                            availableLoot = compartment.lootOnTop;
                        else if (compartment.playersInsideCompartment.contains(player))
                            availableLoot = compartment.lootInside;
                        if (availableLoot != null && availableLoot.getSize() > 0) {
                            HashSet<LootType> lootTypes = new HashSet<>();
                            for (Loot loot : availableLoot.getComponents()) {
                                lootTypes.add(loot.getLootType());
                            }
                            for (LootType lt: lootTypes) {
                                actions.add(new CollectMoneyAction(deckFromID, deckToID, cardIdx, lt,
                                        availableLoot.getComponentID()));
                            }
                            break;
                        }
                    }
                    if (actions.size() == 0) {
                        actions.add(new CollectMoneyAction(deckFromID, deckToID, cardIdx,null, -1));
                    }
                    break;
                case MoveSideways:
                    for (int i = 0; i < cegs.trainCompartments.size(); i++){
                        Compartment compartment = cegs.trainCompartments.get(i);
                        if (compartment.playersOnTopOfCompartment.contains(player)){
                            // Rules for movement on top
                            for (int offset = 1; offset < ((ColtExpressParameters)cegs.getGameParameters()).nRoofMove; offset++){
                                if ((i-offset) >= 0) {
                                    // Move left
                                    actions.add(new MoveSidewaysAction(deckFromID, deckToID, cardIdx, compartment.getComponentID(),
                                            cegs.trainCompartments.get(i-offset).getComponentID()));
                                }
                                if ((i+offset) <= cegs.trainCompartments.size()-1) {
                                    // Move right
                                    actions.add(new MoveSidewaysAction(deckFromID, deckToID, cardIdx, compartment.getComponentID(),
                                            cegs.trainCompartments.get(i+offset).getComponentID()));
                                }
                            }
                            break;
                        } else if (compartment.playersInsideCompartment.contains(player)){
                            // Inside can only move to adjacent compartment
                            if ((i-1) >= 0) {
                                // Move left
                                actions.add(new MoveSidewaysAction(deckFromID, deckToID, cardIdx, compartment.getComponentID(),
                                        cegs.trainCompartments.get(i-1).getComponentID()));
                            }
                            if ((i+1) <= cegs.trainCompartments.size()-1) {
                                // Move right
                                actions.add(new MoveSidewaysAction(deckFromID, deckToID, cardIdx, compartment.getComponentID(),
                                        cegs.trainCompartments.get(i+1).getComponentID()));
                            }
                            break;
                        }
                    }
                    break;
                default:
                    throw new IllegalArgumentException("cardType " + plannedActionCard.cardType + "" +
                            " unknown to ColtExpressGameState");
            }

        } else {
            actions.add(new DoNothing());
        }
        return actions;
    }

    private void createPunchingActions(ColtExpressGameState cegs, ArrayList<AbstractAction> actions, int player, int cardIdx){
        int deckFromID = cegs.plannedActions.getComponentID();
        int deckToID = cegs.playerDecks.get(player).getComponentID();
        boolean playerIsCheyenne = cegs.playerCharacters.get(player) == CharacterType.Cheyenne;

        int playerCompartmentIndex = 0;
        Compartment playerCompartment = null;
        HashSet<Integer> availableTargets = new HashSet<>();

        for (int i = 0; i < cegs.trainCompartments.size(); i++)
        {
            Compartment compartment = cegs.trainCompartments.get(i);
            if (compartment.playersOnTopOfCompartment.contains(player)) {
                for (Integer targetID : compartment.playersOnTopOfCompartment){
                    if (targetID != player)
                        availableTargets.add(targetID);
                }

                playerCompartmentIndex = i;
                playerCompartment = compartment;
                break;
            } else if (compartment.playersInsideCompartment.contains(player)){
                for (Integer targetID : compartment.playersInsideCompartment){
                    if (targetID != player)
                        availableTargets.add(targetID);
                }

                playerCompartmentIndex = i;
                playerCompartment = compartment;
                break;
            }
        }

        // punch forward or backward
        if (playerCompartment != null) {
            int sourceCompID = playerCompartment.getComponentID();

            // Belle can't be a target if others are available
            if (availableTargets.size() > 1)
                availableTargets.remove(cegs.playerPlayingBelle);

            // Create punch actions
            for (int offset = -1; offset <= 1; offset++) {
                if (offset == 0 || playerCompartmentIndex + offset < 0 || playerCompartmentIndex + offset >= cegs.trainCompartments.size())
                    continue;
                Compartment targetCompartment = cegs.trainCompartments.get(playerCompartmentIndex + offset);

                // For each available target
                for (Integer targetPlayer : availableTargets) {
                    Deck<Loot> availableLoot = cegs.playerLoot.get(targetPlayer);

                    if (availableLoot.getSize() > 0) {
                        // Punch and make them drop random loot of type
                        HashSet<LootType> lootTypes = new HashSet<>();
                        for (Loot loot : availableLoot.getComponents()) {
                            lootTypes.add(loot.getLootType());
                        }
                        for (LootType lt: lootTypes) {
                            actions.add(new PunchAction(deckFromID, deckToID, cardIdx, targetPlayer,
                                    sourceCompID, targetCompartment.getComponentID(),
                                    lt, availableLoot.getComponentID(), playerIsCheyenne));
                        }
                    } else {
                        // punch opponent that cannot drop anymore loot
                        actions.add(new PunchAction(deckFromID, deckToID, cardIdx, targetPlayer,
                                sourceCompID, targetCompartment.getComponentID(),
                                null, -1, playerIsCheyenne));
                    }
                }
            }
        }

        if (actions.size() == 0)
            actions.add(new PunchAction(deckFromID, deckToID, cardIdx, -1, -1, -1,
                    null, -1, playerIsCheyenne));
    }

    private void createShootingActions(ColtExpressGameState cegs, ArrayList<AbstractAction> actions, int player, int cardIdx) {
        int deckFromID = cegs.plannedActions.getComponentID();
        int deckToID = cegs.playerDecks.get(player).getComponentID();
        boolean playerIsDjango = cegs.playerCharacters.get(player) == CharacterType.Django;

        int playerCompartmentIndex = 0;
        Compartment playerCompartment = null;
        boolean playerOnTop = false;

        for (int i = 0; i < cegs.trainCompartments.size(); i++)
        {
            Compartment compartment = cegs.trainCompartments.get(i);
            if (compartment.playersOnTopOfCompartment.contains(player)) {
                playerCompartmentIndex = i;
                playerCompartment = compartment;
                playerOnTop = true;
                break;
            } else if (compartment.playersInsideCompartment.contains(player)){
                playerCompartmentIndex = i;
                playerCompartment = compartment;
                break;
            }
        }
        if (playerCompartment != null) {

            int sourceCompID = playerCompartment.getComponentID();
            HashMap<Integer, Compartment> targets = new HashMap<>();

            if (playerOnTop) {
                //shots in rear direction
                for (int offset = 1; playerCompartmentIndex - offset >= 0; offset++) {
                    Compartment targetCompartment = cegs.trainCompartments.get(playerCompartmentIndex - offset);
                    if (targetCompartment.playersOnTopOfCompartment.size() > 0) {
                        for (Integer target : targetCompartment.playersOnTopOfCompartment)
                            targets.put(target, targetCompartment);
                        break;
                    }
                }

                //shots to the front of the train
                for (int offset = 1; playerCompartmentIndex + offset < cegs.trainCompartments.size(); offset++) {
                    Compartment targetCompartment = cegs.trainCompartments.get(playerCompartmentIndex + offset);
                    if (targetCompartment.playersOnTopOfCompartment.size() > 0) {
                        for (Integer target : targetCompartment.playersOnTopOfCompartment)
                            targets.put(target, targetCompartment);
                        break;
                    }
                }

                //add player below if your are tuco
                if (cegs.playerCharacters.get(player) == CharacterType.Tuco) {
                    for (Integer target : cegs.trainCompartments.get(playerCompartmentIndex).playersInsideCompartment)
                        targets.put(target, playerCompartment);
                }
            } else {
                if (playerCompartmentIndex - 1 >= 0) {
                    Compartment targetCompartment = cegs.trainCompartments.get(playerCompartmentIndex - 1);
                    if (targetCompartment.playersInsideCompartment.size() > 0) {
                        for (Integer target : targetCompartment.playersInsideCompartment)
                            targets.put(target, targetCompartment);
                    }
                }

                if (playerCompartmentIndex + 1 < cegs.trainCompartments.size()) {
                    Compartment targetCompartment = cegs.trainCompartments.get(playerCompartmentIndex + 1);
                    if (targetCompartment.playersInsideCompartment.size() > 0) {
                        for (Integer target : targetCompartment.playersInsideCompartment)
                            targets.put(target, targetCompartment);
                    }
                }

                // Add player above if your are tuco
                if (cegs.playerCharacters.get(player) == CharacterType.Tuco) {
                    for (Integer target : cegs.trainCompartments.get(playerCompartmentIndex).playersOnTopOfCompartment)
                        targets.put(target, playerCompartment);
                }
            }

            if (targets.size() > 1)
                targets.remove(cegs.playerPlayingBelle);

            for (Map.Entry<Integer, Compartment> entry : targets.entrySet()) {
                actions.add(new ShootPlayerAction(deckFromID, deckToID, cardIdx, sourceCompID,
                        entry.getValue().getComponentID(), entry.getKey(), playerIsDjango));
            }

            if (actions.size() == 0)
                actions.add(new ShootPlayerAction(deckFromID, deckToID, cardIdx, sourceCompID,
                        -1, -1, playerIsDjango));
        }
    }

    private void setupTrain(ColtExpressGameState cegs) {
        // Choose random compartment configurations
        Random random = new Random(cegs.getGameParameters().getRandomSeed());
        ArrayList<Integer> availableCompartments = new ArrayList<>();
        for (int i = 0; i < ((ColtExpressParameters)cegs.getGameParameters()).trainCompartmentConfigurations.size() - 1; i++) {
            availableCompartments.add(i);
        }
        for (int i = 0; i < cegs.getNPlayers(); i++) {
            int which = random.nextInt(availableCompartments.size());
            cegs.trainCompartments.add(new Compartment(cegs.getNPlayers(), i, which, (ColtExpressParameters)cegs.getGameParameters()));
            availableCompartments.remove(Integer.valueOf(which));
        }

        // Add locomotive
        cegs.trainCompartments.add(Compartment.createLocomotive(cegs.getNPlayers(), (ColtExpressParameters) cegs.getGameParameters()));
    }
}<|MERGE_RESOLUTION|>--- conflicted
+++ resolved
@@ -1,7 +1,7 @@
 package games.coltexpress;
 
+import core.AbstractGameState;
 import core.AbstractForwardModel;
-import core.AbstractGameState;
 import core.actions.AbstractAction;
 import core.actions.DoNothing;
 import core.actions.DrawCard;
@@ -20,10 +20,7 @@
 import java.util.*;
 
 import static core.CoreConstants.VERBOSE;
-<<<<<<< HEAD
-=======
 import static core.CoreConstants.VisibilityMode;
->>>>>>> 9c47ff14
 import static games.coltexpress.ColtExpressGameState.ColtExpressGamePhase.PlanActions;
 
 public class ColtExpressForwardModel extends AbstractForwardModel {
@@ -121,6 +118,13 @@
     protected void _next(AbstractGameState gameState, AbstractAction action) {
         ColtExpressGameState cegs = (ColtExpressGameState) gameState;
         ColtExpressTurnOrder ceto = (ColtExpressTurnOrder) gameState.getTurnOrder();
+        if (action != null) {
+            action.execute(gameState);
+        } else {
+            if (VERBOSE)
+                System.out.println("Player cannot do anything since he has drawn cards or " +
+                    " doesn't have any targets available");
+        }
 
         IGamePhase gamePhase = cegs.getGamePhase();
         if (ColtExpressGameState.ColtExpressGamePhase.DraftCharacter.equals(gamePhase)) {
